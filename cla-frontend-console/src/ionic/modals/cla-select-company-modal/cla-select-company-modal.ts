--- conflicted
+++ resolved
@@ -88,30 +88,7 @@
 
         if (response.errors.hasOwnProperty('missing_ccla')) {
           // When the company does NOT have a CCLA with the project: {'errors': {'missing_ccla': 'Company does not have CCLA with this project'}}
-<<<<<<< HEAD
-          let alert = this.alertCtrl.create({
-            subTitle: `Error`,
-            message: `Your company ${company.company_name} has not signed a CLA. Would you like to send a request to your company's administrators so they can sign it and add you to their whitelist?`,
-            buttons: [
-              {
-                text: 'Cancel',
-                role: 'cancel',
-                cssClass: 'secondary',
-                handler: () => {}
-              }, {
-                text: 'Send E-Mail to Administrators',
-                handler: () => {
-                  this.emailSent();
-                }
-              }
-            ]
-          });
-
-          alert.present();
-=======
-
-          this.openClaSelectClaManagerEmailModal(company);
->>>>>>> 80b04079
+          this.openClaSendClaManagerEmailModal(company);
         }
 
         if (response.errors.hasOwnProperty('ccla_whitelist')) {
@@ -134,25 +111,9 @@
     });
   }
 
-<<<<<<< HEAD
-  emailSent() {
-    let alert = this.alertCtrl.create({
-      title: 'E-Mail Successfully Sent!',
-      subTitle: 'Thank you for contacting your company\'s administrators. Once the CLA is signed and you are authorized, you will have to complete the CLA process.',
-      buttons: ['Dismiss']
-    });
-    alert.onDidDismiss(() => this.dismiss());
-    alert.present();
-  }
-
-  openClaNewCompanyModal() {
-    let modal = this.modalCtrl.create('ClaNewCompanyModal', {
-=======
-  openClaSelectClaManagerEmailModal(company) {
-    let modal = this.modalCtrl.create('ClaSelectClaManagerEmailModal', {
->>>>>>> 80b04079
+  openClaSendClaManagerEmailModal(company) {
+    let modal = this.modalCtrl.create('ClaSendClaManagerEmailModal', {
       projectId: this.projectId,
-      repositoryId: this.repositoryId,
       userId: this.userId,
       companyId: company.company_id,
       authenticated: this.authenticated
