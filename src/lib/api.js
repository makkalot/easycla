const async = require('async');
const config = require('config');
const request = require('request');

const Client = require('./client');
const errors = require('./errors');
const signature = require('./signature');

const integration_user = config.get('console.auth.user');
const integration_pass = config.get('console.auth.pass');

let apiRootUrl = config.get('platform.endpoint');
if (!apiRootUrl.endsWith("/")) {
  apiRootUrl = apiRootUrl + "/";
}

module.exports = {
  apiRootUrl: apiRootUrl,

  getKeysForLfId: function (lfId, next) {
    let opts = {
      uri: apiRootUrl + "auth/trusted/cas/" + lfId,
      auth: {
        user: integration_user,
        pass: integration_pass,
        sendImmediately: true
      }
    };

    request.get(opts, function (err, res, body) {
      if (err) {
        next(err)
      } else if (res.statusCode != 200) {
        next(errors.fromResponse(res, 'Unable to get keys for LfId of [' + lfId + '].  '));
      } else {
        body = JSON.parse(body);
        next(null, { lfId, keyId: body.keyId, secret: body.secret })
      }
    });
  },

  getVersion: function (next) {
    request.get(apiRootUrl + 'about/version', function (err, res, body) {
      if (err) {
        next(err);
      } else if (res.statusCode != 200) {
        next(errors.fromResponse(res, 'Unable to get platform version.'));
      } else {
        next(null, JSON.parse(body));
      }
    });
  },

  client: function (apiKeys) {
    const client = new Client(apiKeys);

    function makeSignedRequest(reqOpts, next) {
      if (!reqOpts.uri) {
        reqOpts.uri = apiRootUrl + reqOpts.path;
        delete reqOpts.path;
      }
      client.request(reqOpts, next);
    }

    return {
      createUser: function (lfId, next) {
        var body = {
          "lfId": lfId
        };
        var opts = {
          method: 'POST',
          path: 'users/',
          body: JSON.stringify(body)
        };
        makeSignedRequest(opts, function (err, res) {
          if (err) {
            next(err, false);
          } else if (res.statusCode == 201) {
            next(null, true)
          } else if (res.statusCode == 409) {
            next(null, false);
          } else {
            next(errors.fromResponse(res, 'User with lfId of [' + lfId + '] not created.'));
          }
        });
      },

      getUser: function (id, next) {
        var opts = {
          method: 'GET',
          path: 'users/' + id + '/'
        };
        makeSignedRequest(opts, function (err, res, body) {
          if (err) {
            next(err, null);
          } else if (res.statusCode == 200) {
            var user = JSON.parse(body);
            next(null, user);
          } else {
            next(errors.fromResponse(res, 'User with id of [' + id + '] could not be retrieved'));
          }
        });
      },

      addGroupForUser: function (id, group, next) {
        var opts = {
          method: 'POST',
          path: 'users/' + id + '/group/',
          body: JSON.stringify(group)
        };
        makeSignedRequest(opts, function (err, res, body) {
          if (err) {
            next(err);
          } else if (res.statusCode == 200) {
            var updatedUser = JSON.parse(body);
            next(null, true, updatedUser)
          } else if (res.statusCode == 204) {
            next(null, false, null);
          } else {
            next(errors.fromResponse(res, 'User with id of [' + id + '] could not have group added'));
          }
        });
      },

      getAllGroups: function (next) {
        var opts = {
          method: 'GET',
          path: 'usergroups/'
        };
        makeSignedRequest(opts, function (err, res, body) {
          if (err) {
            next(err);
          } else if (res.statusCode == 200) {
            var groups = JSON.parse(body);
            next(null, groups);
          } else {
            next(errors.fromResponse(res, 'Unable to look up usergroups. '));
          }
        });
      },

      removeGroupFromUser: function (userId, groupId, next) {
        var opts = {
          method: 'DELETE',
          path: 'users/' + userId + '/group/' + groupId + '/'
        };
        makeSignedRequest(opts, function (err, res) {
          if (err) {
            next(err, false);
          } else if (res.statusCode == 204) {
            next(null, true);
          } else {
            next(errors.fromResponse(res, 'Unable to delete group with id of [' + groupId + '] from user with id of [' +
                userId + '].'));
          }
        });
      },

      removeUser: function (userId, next) {
        var opts = {
          method: 'DELETE',
          path: 'users/' + userId + '/'
        };
        makeSignedRequest(opts, function (err, res) {
          if (err) {
            next(err, false);
          } else if (res.statusCode == 204) {
            next(null, true);
          } else {
            next(errors.fromResponse(res, 'Unable to delete user with id of [' + userId + '].'));
          }
        });
      },

      getAllUsers: function (next) {
        var opts = {
          method: 'GET',
          path: 'users/'
        };
        makeSignedRequest(opts, function (err, res, body) {
          if (err) {
            next(err);
          } else if (res.statusCode == 200) {
            var groups = new Array();
            var users = JSON.parse(body);
            for (var i = 0; i < users.length; i++) {
              groups[i] = {
                lfId: '',
                isUser: false,
                isAdmin: false,
                isProjectManager: false
              };
            }
            for (var i = 0; i < users.length; i++) {
              groups[i].lfId = users[i].lfId;
              for (var j = 0; j < users[i].groups.length; j++) {
                if (users[i].groups[j].name == 'USER') groups[i].isUser = true;
                if (users[i].groups[j].name == 'ADMIN') groups[i].isAdmin = true;
                if (users[i].groups[j].name == 'PROJECT_MANAGER') groups[i].isProjectManager = true;
              }
            }
            next(null, users, groups);
          } else {
            next(errors.fromResponse(res, 'Unable to get all users.'));
          }
        });
      },

      /*
        Projects:
        Resources to expose and manipulate details of projects
       */

      getMyProjects: function (next) {
        var opts = {
          method: 'GET',
          path: 'project/'
        };
        makeSignedRequest(opts, function (err, res, body) {
          if (err) {
            next(err);
          } else if (res.statusCode == 200) {
            var projects = JSON.parse(body);
            next(null, projects);
          } else {
            next(errors.fromResponse(res, 'Unable to get projects managed by logged in user.'));
          }
        });
      },

      getProjectStatuses: function (next) {
        var opts = {
          method: 'GET',
<<<<<<< HEAD
          path: 'projects/' + projectId
=======
          path: 'project/status'
>>>>>>> 350b284a
        };
        makeSignedRequest(opts, function (err, res, body) {
          if (err) {
            next(err);
          } else if (res.statusCode == 200) {
            var statuses = JSON.parse(body);
            next(null, statuses);
          } else {
            next(errors.fromResponse(res, 'Unable to get map of valid project status values.'));
          }
        });
      },

      getAllProjects: function (next) {
        var opts = {
          method: 'GET',
          path: 'projects/'
        };
        makeSignedRequest(opts, function (err, res, body) {
          if (err) {
            next(err);
          } else if (res.statusCode == 200) {
            var projects = JSON.parse(body);
            next(null, projects);
          } else {
            next(errors.fromResponse(res, 'Unable to get all projects.'));
          }
        });
      },

      createProject: function (project, next) {
        var opts = {
          method: 'POST',
          path: 'projects/',
          body: JSON.stringify(project)
        };
        makeSignedRequest(opts, function (err, res, body) {
          if (err) {
            next(err, false);
          } else if (res.statusCode == 201) {
            var obj = JSON.parse(body);
            next(null, true, obj.id);
          } else {
            next(errors.fromResponse(res, 'Project not created'), false);
          }
        });
      },

      archiveProject: function (id, next) {
        var opts = {
          method: 'DELETE',
          path: 'projects/' + id + '/'
        };
        makeSignedRequest(opts, function (err, res) {
          if (err) {
            next(err, false);
          } else if (res.statusCode != 204) {
            next(errors.fromResponse(res, 'Error while archiving project with id of [' + id + ']'), false);
          } else {
            next(null, true);
          }
        });
      },

      getProject: function (projectId, next) {
        var opts = {
          method: 'GET',
          path: 'projects/' + projectId + '/'
        };
        makeSignedRequest(opts, function (err, res, body) {
          if (err) {
            next(err);
          } else if (res.statusCode == 200) {
            var proj = JSON.parse(body);
            next(null, proj);
          } else {
            next(errors.fromResponse(res, 'Unable to get project with id of [' + projectId + ']'));
          }
        });
      },

      updateProject: function (updatedProperties, next) {
        var body = JSON.stringify(updatedProperties);
        var opts = {
          method: 'PATCH',
          path: 'projects/' + updatedProperties.id + '/',
          body: body
        };
        makeSignedRequest(opts, function (err, res, body) {
          if (err) {
            next(err);
          } else if (res.statusCode == 200) {
            var updatedProject = JSON.parse(body);
            next(null, updatedProject);
          } else {
            next(errors.fromResponse(res, "Unable to Update Project with properties: " + body));
          }
        });
      },

      /*
        Email Aliases:
        Resources for working with email aliases of projects
       */

      getEmailAliases: function (projectId, next) {
        var opts = {
          method: 'GET',
          path: 'projects/' + projectId + '/emailaliases'
        };
        makeSignedRequest(opts, function (err, res, body) {
          if (err) {
            next(err);
          } else if (res.statusCode == 200) {
            var emailAliases = JSON.parse(body);
            next(null, emailAliases);
          } else {
            next(errors.fromResponse(res, 'Unable to get email aliases from project with id of [' + projectId + ']'));
          }
        });
      },

      createEmailAliases: function (projectId, newAlias, next) {
        var opts = {
          method: 'POST',
          path: 'projects/' + projectId + '/emailaliases',
          body: JSON.stringify(newAlias)
        };
        makeSignedRequest(opts, function (err, res, body) {
          if (err) {
            next(err, false);
          } else if (res.statusCode == 201) {
            var aliasId = JSON.parse(body);
            next(null, true, aliasId);
          } else {
            next(errors.fromResponse(res, 'Email Aliases not created for project with id of [' + projectId + ']'), false);
          }
        });
      },

      addParticipantToEmailAlias: function (projectId, aliasId, newParticipant, next) {
        var opts = {
          method: 'POST',
          path: 'projects/' + projectId + '/emailaliases/' + aliasId + '/participants/',
          body: JSON.stringify(newParticipant)
        };
        makeSignedRequest(opts, function (err, res, body) {
          if (err) {
            next(err, false);
          } else if (res.statusCode == 201) {
            var response = JSON.parse(body);
            next(null, true, response);
          } else {
            next(errors.fromResponse(res, 'Unable to add participant for project with id of [' + projectId +
            '] and Email Alias with id of [' + aliasId + ']'), false);
          }
        });
      },

      removeParticipantFromEmailAlias: function (projectId, aliasId, participantTBR, next) {
        var opts = {
          method: 'DELETE',
          path: 'projects/' + projectId + '/emailaliases/' + aliasId + '/participants/' + participantTBR,
        };
        makeSignedRequest(opts, function (err, res) {
          if (err) {
            next(err, false);
          } else if (res.statusCode == 204) {
            next(null, true);
          } else {
            next(errors.fromResponse(res, 'Unable to remove participant [' + participantTBR + '] for project with id of [' + projectId +
            '] and Email Alias with id of [' + aliasId + ']'), false);
          }
        });
      },

      /*
        Projects - Members:
        Resources for getting details about project members
       */

       getProjectMembers: function (projectId, next) {
         var opts = {
           method: 'GET',
           path: 'projects/' + projectId + '/members/'
         };
         makeSignedRequest(opts, function (err, res, body) {
           if (err) {
             next(err);
           } else if (res.statusCode == 200) {
             var memberCompanies = JSON.parse(body);
             next(null, memberCompanies);
           } else {
             next(errors.fromResponse(res, 'Unable to get member companies from project with id of [' + projectId + ']'));
           }
         });
       },

      getMemberFromProject: function (projectId, memberId, next) {
        var opts = {
          method: 'GET',
          path: 'projects/' + projectId + '/members/' + memberId
        };
        makeSignedRequest(opts, function (err, res, body) {
          if (err) {
            next(err);
          } else if (res.statusCode == 200) {
            var memberCompany = JSON.parse(body);
            next(null, memberCompany);
          } else {
            next(errors.fromResponse(res, 'Unable to get member company with id of [' + memberId + '] from project with id of [' + projectId + ']'));
          }
        });
      },

      /*
        Projects - Members - Contacts:
        Resources for getting and manipulating contacts of project members
       */

      getMemberContactRoles: function (next) {
        var opts = {
          method: 'GET',
          path: 'project/members/contacts/types'
        };
        makeSignedRequest(opts, function (err, res, body) {
          if (err) {
            next(err);
          } else if (res.statusCode == 200) {
            var roles = JSON.parse(body);
            next(null, roles);
          } else {
            next(errors.fromResponse(res, 'Unable to get member contact roles.'));
          }
        });
      },

      getMemberContacts: function (projectId, memberId, next) {
        var opts = {
          method: 'GET',
          path: 'projects/' + projectId + '/members/' + memberId + '/contacts/',
        };
        makeSignedRequest(opts, function (err, res, body) {
          if (err) {
            next(err, false);
          } else if (res.statusCode == 200) {
            var contacts = JSON.parse(body);
            next(null, contacts);
          } else {
            next(errors.fromResponse(res, 'Unable to get contacts from member with id of [' + memberId + '] from Project [' + projectId + ']'), false);
          }
        });
      },

      addMemberContact: function (projectId, memberId, contactId, contact, next) {
        var opts = {
          method: 'POST',
          path: 'projects/' + projectId + '/members/' + memberId + '/contacts/' + contactId,
          body: JSON.stringify(contact)
        };
        makeSignedRequest(opts, function (err, res, body) {
          if (err) {
            next(err, false);
          } else if (res.statusCode == 201) {
            var obj = JSON.parse(body);
            next(null, true, obj);
          } else {
            next(errors.fromResponse(res, 'Unable to add contact with id of [' + contactId + '] to member with id of [' + memberId + '] from Project [' + projectId + ']'), false);
          }
        });
      },

      removeMemberContact: function (projectId, memberId, contactId, roleId, next) {
        var opts = {
          method: 'DELETE',
          path: 'projects/' + projectId + '/members/' + memberId + '/contacts/' + contactId + '/roles/' + roleId,
        };
        makeSignedRequest(opts, function (err, res) {
          if (err) {
            next(err, false);
          } else if (res.statusCode == 204) {
            next(null, true);
          } else {
            next(errors.fromResponse(res, 'Unable to remove contact [' + contactId + '] with role [' + roleId + '] from member with id of [' + memberId + '] for project with id of [' + projectId + ']'), false);
          }
        });
      },

      updateMemberContact: function (projectId, memberId, contactId, roleId, contact, next) {
        var opts = {
          method: 'PUT',
          path: 'projects/' + projectId + '/members/' + memberId + '/contacts/' + contactId + '/roles/' + roleId,
          body: JSON.stringify(contact)
        };
        makeSignedRequest(opts, function (err, res, body) {
          if (err) {
            next(err, false);
          } else if (res.statusCode == 200) {
            var obj = JSON.parse(body);
            next(null, true, obj);
          } else {
            next(errors.fromResponse(res, 'Unable to add contact with id of [' + contactId + '] to member with id of [' + memberId + '] from Project [' + projectId + ']'), false);
          }
        });
      },

      /*
        Organizations:
        Resources to expose and manipulate organizations
       */

      getAllOrganizations: function (next) {
        var opts = {
          method: 'GET',
          path: 'organizations/'
        };
        makeSignedRequest(opts, function (err, res, body) {
          if (err) {
            next(err);
          } else if (res.statusCode == 200) {
            var organizations = JSON.parse(body);
            next(null, organizations);
          } else {
            next(errors.fromResponse(res, 'Unable to get all organizations.'));
          }
        });
      },

      createOrganization: function (organization, next) {
        var opts = {
          method: 'POST',
          path: 'organizations/',
          body: JSON.stringify(organization)
        };
        makeSignedRequest(opts, function (err, res, body) {
          if (err) {
            next(err, false);
          } else if (res.statusCode == 201) {
            var obj = JSON.parse(body);
            next(null, true, obj.id);
          } else {
            next(errors.fromResponse(res, 'Organization not created'), false);
          }
        });
      },

      getOrganization: function (organizationId, next) {
        var opts = {
          method: 'GET',
          path: 'organizations/' + organizationId + '/'
        };
        makeSignedRequest(opts, function (err, res, body) {
          if (err) {
            next(err);
          } else if (res.statusCode == 200) {
            var organization = JSON.parse(body);
            next(null, organization);
          } else {
            next(errors.fromResponse(res, 'Unable to get organization with id of [' + organizationId + ']'));
          }
        });
      },

      updateOrganization: function (updatedOrganization, next) {
        var body = JSON.stringify(updatedOrganization);
        var opts = {
          method: 'PUT',
          path: 'organizations/' + updatedOrganization.id + '/',
          body: body
        };
        makeSignedRequest(opts, function (err, res, body) {
          if (err) {
            next(err);
          } else if (res.statusCode == 200) {
            var organization = JSON.parse(body);
            next(null, true, organization);
          } else {
            next(errors.fromResponse(res, "Unable to Update Organization with properties: " + body), false);
          }
        });
      },

      /*
        Organizations - Contacts:
        Resources for getting and manipulating contacts of organizations
       */

      getOrganizationContactTypes: function (next) {
        var opts = {
          method: 'GET',
          path: 'organizations/contacts/types'
        };
        makeSignedRequest(opts, function (err, res, body) {
          if (err) {
            next(err);
          } else if (res.statusCode == 200) {
            var contactTypes = JSON.parse(body);
            next(null, contactTypes);
          } else {
            next(errors.fromResponse(res, 'Unable to get organization contact types.'));
          }
        });
      },

      getOrganizationContacts: function (organizationId, next) {
        var opts = {
          method: 'GET',
          path: 'organizations/' + organizationId + '/contacts/'
        };
        makeSignedRequest(opts, function (err, res, body) {
          if (err) {
            next(err);
          } else if (res.statusCode == 200) {
            var contacts = JSON.parse(body);
            next(null, contacts);
          } else {
            next(errors.fromResponse(res, 'Unable to get contacts from organization with id of.[' + organizationId + ']'));
          }
        });
      },

      createOrganizationContact: function (organizationId, contact, next) {
        var opts = {
          method: 'POST',
          path: 'organizations/' + organizationId + '/contacts/',
          body: JSON.stringify(contact)
        };
        makeSignedRequest(opts, function (err, res, body) {
          if (err) {
            next(err, false);
          } else if (res.statusCode == 201) {
            var obj = JSON.parse(body);
            next(null, true, obj.id);
          } else {
            next(errors.fromResponse(res, 'Organization not created'), false);
          }
        });
      },

      getOrganizationContact: function (organizationId, contactId, next) {
        var opts = {
          method: 'GET',
          path: 'organizations/' + organizationId + '/contacts/' + contactId
        };
        makeSignedRequest(opts, function (err, res, body) {
          if (err) {
            next(err);
          } else if (res.statusCode == 200) {
            var contact = JSON.parse(body);
            next(null, contact);
          } else {
            next(errors.fromResponse(res, 'Unable to get contacts from organization with id of.[' + organizationId + ']'));
          }
        });
      },

      updateOrganizationContact: function (organizationId, contactId, contact, next) {
        var opts = {
          method: 'PUT',
          path: 'organizations/' + organizationId + '/contacts/' + contactId,
          body: JSON.stringify(contact)
        };
        makeSignedRequest(opts, function (err, res, body) {
          if (err) {
            next(err, false);
          } else if (res.statusCode == 200) {
            var contact = JSON.parse(body);
            next(null, true, contact);
          } else {
            next(errors.fromResponse(res, 'Organization not created'), false);
          }
        });
      },

      /*
        Mailing Lists:
        Resources for working with mailing lists of projects
       */

      getMailingLists: function (projectId, next) {
        var opts = {
          method: 'GET',
          path: 'projects/' + projectId + '/mailinglists'
        };
        makeSignedRequest(opts, function (err, res, body) {
          if (err) {
            next(err);
          } else if (res.statusCode == 200) {
            var mailingLists = JSON.parse(body);
            next(null, mailingLists);
          } else {
            next(errors.fromResponse(res, 'Unable to get mailing lists from project with id of [' + projectId + ']'));
          }
        });
      },

      createMailingList: function (projectId, newMailingList, next) {
        var opts = {
          method: 'POST',
          path: 'projects/' + projectId + '/mailinglists',
          body: JSON.stringify(newMailingList)
        };
        makeSignedRequest(opts, function (err, res, body) {
          if (err) {
            next(err, false);
          } else if (res.statusCode == 201) {
            var mailingListId = JSON.parse(body);
            next(null, true, mailingListId.mailinglistId);
          } else {
            next(errors.fromResponse(res, 'Mailing List not created for project with id of [' + projectId + ']'), false);
          }
        });
      },

      removeMailingList: function (projectId, mailinglistId, next) {
        var opts = {
          method: 'DELETE',
          path: 'projects/' + projectId + '/mailinglists/' + mailinglistId + '/'
        };
        makeSignedRequest(opts, function (err, res) {
          if (err) {
            next(err, false);
          } else if (res.statusCode == 204) {
            next(null, true);
          } else {
            next(errors.fromResponse(res, 'Unable to delete mailing list with id of [' + mailinglistId + '] from project with id of [' +
                projectId + '].'));
          }
        });
      },

      getMailingListFromProject: function (projectId, mailinglistId, next) {
        var opts = {
          method: 'GET',
          path: 'projects/' + projectId + '/mailinglists/' + mailinglistId + '/'
        };
        makeSignedRequest(opts, function (err, res, body) {
          if (err) {
            next(err);
          } else if (res.statusCode == 200) {
            var mailingList = JSON.parse(body);
            next(null, mailingList);
          } else {
            next(errors.fromResponse(res, 'Unable to get mailing list with id of [' + mailinglistId + '] from project with id of [' + projectId + ']'));
          }
        });
      },

      addParticipantToMailingList: function (projectId, mailinglistId, newParticipant , next) {
        var opts = {
          method: 'POST',
          path: 'projects/' + projectId + '/mailinglists/' + mailinglistId + '/participants/',
          body: JSON.stringify(newParticipant)
        };
        makeSignedRequest(opts, function (err, res, body) {
          if (err) {
            next(err, false);
          } else if (res.statusCode == 201) {
            var obj = JSON.parse(body);
            var participantEmail = obj.address;
            next(null, true, participantEmail);
          } else {
            next(errors.fromResponse(res, 'Unable to add participant to mailinglists with id of [' + mailinglistId + '] from Project [' + projectId + ']'), false);
          }
        });
      },

      removeParticipantFromMailingList: function (projectId, mailinglistId, participantEmail, next) {
        var opts = {
          method: 'DELETE',
          path: 'projects/' + projectId + '/mailinglists/' + mailinglistId + '/participants/' + participantEmail
        };
        makeSignedRequest(opts, function (err, res) {
          if (err) {
            next(err, false);
          } else if (res.statusCode == 204) {
            next(null, true);
          } else {
            next(errors.fromResponse(res, 'Unable to delete participant [' + participantEmail + '] from mailing list with id of [' + mailinglistId + '] from project with id of [' +
                projectId + '].'));
          }
        });
      },

      getParticipantsFromMailingList: function (projectId, mailinglistId, next) {
        var opts = {
          method: 'GET',
          path: 'projects/' + projectId + '/mailinglists/' + mailinglistId + '/participants'
        };
        makeSignedRequest(opts, function (err, res, body) {
          if (err) {
            next(err);
          } else if (res.statusCode == 200) {
            var participants = JSON.parse(body);
            next(null, participants);
          } else {
            next(errors.fromResponse(res, 'Unable to get participants from mailing list with id of [' + mailinglistId + '] and project with id of [' + projectId + ']'));
          }
        });
      },

      getMailingListsAndParticipants: function (projectId, next) {
        var opts = {
          method: 'GET',
          path: 'projects/' + projectId + '/mailinglists'
        };
        makeSignedRequest(opts, function (err, res, body) {
          if (err) {
            next(err);
          } else if (res.statusCode == 200) {
            var mailingLists = JSON.parse(body);
            async.forEach(mailingLists, function (eachMailingList, callback){
              eachMailingList.participants = "";
              if(eachMailingList.memberCount > 0){
                var mailinglistId = eachMailingList.name;
                var optsParticipants = {
                  method: 'GET',
                  path: 'projects/' + projectId + '/mailinglists/' + mailinglistId + '/participants'
                };
                makeSignedRequest(optsParticipants, function (err, res, body) {
                  if (err) {
                    callback();
                  } else if (res.statusCode == 200) {
                    var participants = JSON.parse(body);
                    eachMailingList.participants = participants;
                    callback();
                  } else {
                    callback();
                  }
                });
              }
              else {
                callback();
              }
            }, function(err) {
              // Mailing Lists iteration done.
              next(null, mailingLists);
            });
          } else {
            next(errors.fromResponse(res, 'Unable to get mailing lists & participants from project with id of [' + projectId + ']'));
          }
        });
      }

    };
  }
}<|MERGE_RESOLUTION|>--- conflicted
+++ resolved
@@ -231,11 +231,7 @@
       getProjectStatuses: function (next) {
         var opts = {
           method: 'GET',
-<<<<<<< HEAD
-          path: 'projects/' + projectId
-=======
           path: 'project/status'
->>>>>>> 350b284a
         };
         makeSignedRequest(opts, function (err, res, body) {
           if (err) {
