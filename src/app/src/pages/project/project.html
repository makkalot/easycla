<ion-header>
  <ion-navbar>
    <button ion-button menuToggle>
      <ion-icon name="menu"></ion-icon>
    </button>
    <ion-title>{{ project.name }}</ion-title>
  </ion-navbar>
</ion-header>

<ion-content padding headerspacing>

  <header>
    <ion-grid>
      <ion-row>
        <ion-col col-12 col-md-9>
          <ion-row>
            <ion-col col-12 col-md-4>
              <div *ngIf="!project.logoRef" text-center>
                <ion-icon name="image"></ion-icon>
                <ion-label>Change logo in <a (click)="viewProjectDetails(project.id)">Project Details</a></ion-label>
              </div>
              <div *ngIf="project.logoRef">
                <img src="{{ project.logoRef }}" alt="{{ project.name }} logo"/>
              </div>
            </ion-col>
            <ion-col col-12 col-md-8>
              <h1>{{ project.name }}</h1>
              <p>{{ project.description }}</p>
            </ion-col>
            <ion-col col-12>
              <ion-row>
                <ion-col col-12 col-md-4>
                  <ion-label>
                    <strong>Budget: </strong> N/A
                  </ion-label>
                  <ion-label>
                    Current: N/A
                  </ion-label>
                </ion-col>
                <ion-col col-12 col-md-4>
                  <ion-label>
                    Categories: {{ project.sector }} <span *ngIf="!project.sector">N/A</span>
                  </ion-label>
                </ion-col>
                <ion-col col-12 col-md-4>
                  <ion-label>
                    <ion-row>
                      <span margin-right>Launched: </span>
                      <span>
                        <ion-datetime no-padding [disabled]="true" displayFormat="MM/DD/YYYY" [(ngModel)]="project.startDate" ></ion-datetime>
                      </span>
                      <span *ngIf="!project.startDate">N/A</span>
                    </ion-row>
                  </ion-label>
                  <ion-label>
                    Members: {{ membersCount }}
                  </ion-label>
                </ion-col>
              </ion-row>
            </ion-col>
          </ion-row>
        </ion-col>
        <ion-col col-12 col-md-3>
          <ion-item (click)="openProjectUserManagementModal()">
            <ion-icon name="people" item-left large></ion-icon>
            <p>
              LF Users
            </p>
          </ion-item>
          <ion-item (click)="openAssetManagementModal()">
            <ion-icon name="folder" item-left large></ion-icon>
            <p>Project Files</p>
          </ion-item>
          <ion-item>
            <ion-icon name="mail" item-left large></ion-icon>
            <p>Email Lists</p>
          </ion-item>
          <ion-item>
            <ion-icon name="md-create" item-left large></ion-icon>
            <p>
              <a (click)="viewProjectDetails(project.id)">Project Details</a>
            </p>
          </ion-item>
        </ion-col>
      </ion-row>
    </ion-grid>

    <ion-segment [(ngModel)]="tab" color="secondary">
      <ion-segment-button value="membership">
        Membership
      </ion-segment-button>
      <ion-segment-button value="repositories">
        Repositories
      </ion-segment-button>
      <ion-segment-button value="support">
        Support
      </ion-segment-button>
    </ion-segment>
  </header>
<<<<<<< HEAD

  <div [ngSwitch]="tab">
    <ion-grid *ngSwitchCase="'membership'">
      <ion-row>
        <ion-col col-12>
          <div class="table-responsive-vertical">
            <table class="table table-hover">
              <thead>
                <tr>
                  <th>Alert</th>
                  <th>Company</th>
                  <th>Tier</th>
                  <th>Product</th>
                  <th>Invoices Status</th>
                  <th>Annual Dues</th>
                  <th>Renewal Date</th>
                </tr>
              </thead>
              <tbody>
                <tr *ngFor="let member of project.members">
                  <td data-title="Alert">
                    <span *ngIf="member.alert == 'alert'" class="circle-alert"></span>
                    <span *ngIf="member.alert == 'notice'" class="circle-notice"></span>
                    <span *ngIf="member.alert == ''" class="circle-null"></span>
                  </td>
                  <td data-title="Company" (click)="memberSelected($event, member.id)"><strong>{{ member.org.name }}</strong></td>
                  <td data-title="Tier">{{ member.tier }}</td>
                  <td data-title="Product">{{ member.product }}</td>
                  <td data-title="Status">{{ member.invoices[0].status }}</td>
                  <td data-title="Annual Dues">{{ member.annualDues | currency:'USD':true:'4.2-2' }}</td>
                  <td data-title="Renewal Date">
                    <ion-datetime no-padding [disabled]="true" displayFormat="MM/DD/YYYY" [(ngModel)]="member.renewalDate" ></ion-datetime>
                  </td>
                </tr>
              </tbody>
            </table>
          </div>
        </ion-col>
      </ion-row>
    </ion-grid>

    <ion-grid *ngSwitchCase="'repositories'">
      <ion-row>
        <ion-col col-12 col-sm-3 col-md-2>
          <ion-segment [(ngModel)]="repoPage" class="segment-sidebar">
            <ion-segment-button value="reposHome">
              Repositories Home
            </ion-segment-button>
            <ion-segment-button value="indivContracts">
              Individual Contracts
            </ion-segment-button>
            <ion-segment-button value="corpContracts">
              Corporate Contracts
            </ion-segment-button>
            <div class="menu-divider"></div>
            <ion-segment-button value="repoSettings">
              <ion-icon name="settings"></ion-icon> Repository Settings
            </ion-segment-button>
          </ion-segment>
        </ion-col>

        <ion-col col-12 col-sm-9 col-md-10>
          <div [ngSwitch]="repoPage">
            <div *ngSwitchCase="'reposHome'" class="reposHome">

              <ion-card>
                <ion-card-content>
                  <ion-grid>
                    <ion-row class="with-icon">
                      <ion-col col-6>
                        <ion-icon name="person" class="card-icon"></ion-icon>
                        <h2>Individual CLA</h2>
                        <p>
                          zephyr_CLA_individual.pdf<br>
                          6/30/2017, 11:31 PST,
                          Version 2.1
                        </p>
                      </ion-col>
                      <ion-col col-6>
                        <h2 class="approvals-pending">8</h2>
                        <p>
                          Pending Approvals
                        </p>
                      </ion-col>
                    </ion-row>
                  </ion-grid>
                </ion-card-content>
              </ion-card>

              <ion-card>
                <ion-card-content>
                  <ion-grid>
                    <ion-row class="with-icon">
                      <ion-col col-6>
                        <ion-icon name="people" class="card-icon"></ion-icon>
                        <h2>Corporate CLA</h2>
                        <p>
                          zephyr_CLA_corporate.pdf<br>
                          6/30/2017, 11:31 PST,
                          Version 2.1
                        </p>
                      </ion-col>
                      <ion-col col-6>
                        <h2 class="approvals-pending">1</h2>
                        <p>
                          Pending Approvals
                        </p>
                      </ion-col>
                    </ion-row>
                  </ion-grid>
                </ion-card-content>
              </ion-card>

              <ion-card>
                <ion-card-content>
                  <ion-grid>
                    <ion-row class="with-icon">
                      <ion-col col-6>
                        <ion-icon name="logo-github" class="card-icon"></ion-icon>
                        <h2>Repository Settings</h2>
                        <p>
                          3 Connected Repositories
                        </p>
                      </ion-col>
                      <ion-col col-6>
                        <p>
                          zephyrproject-rtos/zephyr<br>
                          Primary GIT Repository for the Zephyr Project
                        </p>
                      </ion-col>
                    </ion-row>
                  </ion-grid>
                </ion-card-content>
              </ion-card>

            </div>

            <div *ngSwitchCase="'indivContracts'">
              <h1>Indiv Contracts</h1>
            </div>

            <div *ngSwitchCase="'corpContracts'">
              <h1>Corp Contracts</h1>
            </div>

            <div *ngSwitchCase="'repoSettings'">
              <h1>Repo Settings</h1>
            </div>
          </div>
        </ion-col>
      </ion-row>
    </ion-grid>

    <ion-grid *ngSwitchCase="'support'">
      <ion-row>
        <ion-col col-12>
          <h1>Support</h1>
        </ion-col>
      </ion-row>
    </ion-grid>
=======
  <loading-spinner [loading]="loading.project"></loading-spinner>
  <ion-grid [loading-display]="loading.project">
    <ion-row>
      <ion-col col-12>
        <div class="table-responsive-vertical">
          <table class="table table-hover">
            <thead>
              <tr>
                <th class="clickable" (click)="sortMembers('alert')">
                  Alert
                  <sorting-display [sorting]='sort.alert.sort'></sorting-display>
                </th>
                <th class="clickable" (click)="sortMembers('company')">
                  Company
                  <sorting-display [sorting]='sort.company.sort'></sorting-display>
                </th>
                <th>Tier</th>
                <th class="clickable" (click)="sortMembers('product')">
                  Product
                  <sorting-display [sorting]='sort.product.sort'></sorting-display>
                </th>
                <th class="clickable" (click)="sortMembers('status')">
                  Invoices Status
                  <sorting-display [sorting]='sort.status.sort'></sorting-display>
                </th>
                <th class="clickable" (click)="sortMembers('dues')">
                  Annual Dues
                  <sorting-display [sorting]='sort.dues.sort'></sorting-display>
                </th>
                <th class="clickable" (click)="sortMembers('renewal')">
                  Renewal Date
                  <sorting-display [sorting]='sort.renewal.sort'></sorting-display>
                </th>
              </tr>
            </thead>
            <tbody>
              <tr *ngFor="let member of project.members">
                <td data-title="Alert">
                  <span *ngIf="member.alert == 'alert'" class="circle-alert"></span>
                  <span *ngIf="member.alert == 'notice'" class="circle-notice"></span>
                  <span *ngIf="member.alert == ''" class="circle-null"></span>
                </td>
                <td data-title="Company" (click)="memberSelected($event, member.id)"><strong>{{ member.org.name }}</strong></td>
                <td data-title="Tier">{{ member.tier }}</td>
                <td data-title="Product">{{ member.product }}</td>
                <td data-title="Status">{{ member.invoices[0].status }}</td>
                <td data-title="Annual Dues">{{ member.annualDues | currency:'USD':true:'4.2-2' }}</td>
                <td data-title="Renewal Date">
                  <ion-datetime no-padding [disabled]="true" displayFormat="MM/DD/YYYY" [(ngModel)]="member.renewalDate" ></ion-datetime>
                </td>
              </tr>
            </tbody>
          </table>
        </div>
      </ion-col>
    </ion-row>
  </ion-grid>
>>>>>>> 90883af8

  </div>
</ion-content><|MERGE_RESOLUTION|>--- conflicted
+++ resolved
@@ -97,23 +97,40 @@
       </ion-segment-button>
     </ion-segment>
   </header>
-<<<<<<< HEAD
-
+  <loading-spinner [loading]="loading.project"></loading-spinner>
   <div [ngSwitch]="tab">
-    <ion-grid *ngSwitchCase="'membership'">
+    <ion-grid [loading-display]="loading.project" *ngSwitchCase="'membership'">
       <ion-row>
         <ion-col col-12>
           <div class="table-responsive-vertical">
             <table class="table table-hover">
               <thead>
                 <tr>
-                  <th>Alert</th>
-                  <th>Company</th>
+                  <th class="clickable" (click)="sortMembers('alert')">
+                    Alert
+                    <sorting-display [sorting]='sort.alert.sort'></sorting-display>
+                  </th>
+                  <th class="clickable" (click)="sortMembers('company')">
+                    Company
+                    <sorting-display [sorting]='sort.company.sort'></sorting-display>
+                  </th>
                   <th>Tier</th>
-                  <th>Product</th>
-                  <th>Invoices Status</th>
-                  <th>Annual Dues</th>
-                  <th>Renewal Date</th>
+                  <th class="clickable" (click)="sortMembers('product')">
+                    Product
+                    <sorting-display [sorting]='sort.product.sort'></sorting-display>
+                  </th>
+                  <th class="clickable" (click)="sortMembers('status')">
+                    Invoices Status
+                    <sorting-display [sorting]='sort.status.sort'></sorting-display>
+                  </th>
+                  <th class="clickable" (click)="sortMembers('dues')">
+                    Annual Dues
+                    <sorting-display [sorting]='sort.dues.sort'></sorting-display>
+                  </th>
+                  <th class="clickable" (click)="sortMembers('renewal')">
+                    Renewal Date
+                    <sorting-display [sorting]='sort.renewal.sort'></sorting-display>
+                  </th>
                 </tr>
               </thead>
               <tbody>
@@ -258,65 +275,6 @@
         </ion-col>
       </ion-row>
     </ion-grid>
-=======
-  <loading-spinner [loading]="loading.project"></loading-spinner>
-  <ion-grid [loading-display]="loading.project">
-    <ion-row>
-      <ion-col col-12>
-        <div class="table-responsive-vertical">
-          <table class="table table-hover">
-            <thead>
-              <tr>
-                <th class="clickable" (click)="sortMembers('alert')">
-                  Alert
-                  <sorting-display [sorting]='sort.alert.sort'></sorting-display>
-                </th>
-                <th class="clickable" (click)="sortMembers('company')">
-                  Company
-                  <sorting-display [sorting]='sort.company.sort'></sorting-display>
-                </th>
-                <th>Tier</th>
-                <th class="clickable" (click)="sortMembers('product')">
-                  Product
-                  <sorting-display [sorting]='sort.product.sort'></sorting-display>
-                </th>
-                <th class="clickable" (click)="sortMembers('status')">
-                  Invoices Status
-                  <sorting-display [sorting]='sort.status.sort'></sorting-display>
-                </th>
-                <th class="clickable" (click)="sortMembers('dues')">
-                  Annual Dues
-                  <sorting-display [sorting]='sort.dues.sort'></sorting-display>
-                </th>
-                <th class="clickable" (click)="sortMembers('renewal')">
-                  Renewal Date
-                  <sorting-display [sorting]='sort.renewal.sort'></sorting-display>
-                </th>
-              </tr>
-            </thead>
-            <tbody>
-              <tr *ngFor="let member of project.members">
-                <td data-title="Alert">
-                  <span *ngIf="member.alert == 'alert'" class="circle-alert"></span>
-                  <span *ngIf="member.alert == 'notice'" class="circle-notice"></span>
-                  <span *ngIf="member.alert == ''" class="circle-null"></span>
-                </td>
-                <td data-title="Company" (click)="memberSelected($event, member.id)"><strong>{{ member.org.name }}</strong></td>
-                <td data-title="Tier">{{ member.tier }}</td>
-                <td data-title="Product">{{ member.product }}</td>
-                <td data-title="Status">{{ member.invoices[0].status }}</td>
-                <td data-title="Annual Dues">{{ member.annualDues | currency:'USD':true:'4.2-2' }}</td>
-                <td data-title="Renewal Date">
-                  <ion-datetime no-padding [disabled]="true" displayFormat="MM/DD/YYYY" [(ngModel)]="member.renewalDate" ></ion-datetime>
-                </td>
-              </tr>
-            </tbody>
-          </table>
-        </div>
-      </ion-col>
-    </ion-row>
-  </ion-grid>
->>>>>>> 90883af8
 
   </div>
 </ion-content>