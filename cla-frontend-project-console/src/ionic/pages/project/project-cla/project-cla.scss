--- conflicted
+++ resolved
@@ -66,12 +66,7 @@
     transition: margin 0.3s;
 
     &.expanded {
-<<<<<<< HEAD
       min-height: calc(100vh - 410px);
-=======
-      min-height: calc(100vh - 333px);
-      margin-top: 100px;
->>>>>>> f528a633
     }
 
     @media (min-width: 768px) and (max-width: 1200px) {
