// Copyright The Linux Foundation and each contributor to CommunityBridge.
// SPDX-License-Identifier: MIT

package company

import (
	"errors"
	"fmt"
	"strings"
	"time"

	"github.com/communitybridge/easycla/cla-backend-go/user"

	"github.com/communitybridge/easycla/cla-backend-go/utils"
	"github.com/go-openapi/strfmt"

	"github.com/aws/aws-sdk-go/service/dynamodb/expression"
	"github.com/communitybridge/easycla/cla-backend-go/gen/models"

	log "github.com/communitybridge/easycla/cla-backend-go/logging"

	"github.com/aws/aws-sdk-go/aws"
	"github.com/aws/aws-sdk-go/aws/session"
	"github.com/aws/aws-sdk-go/service/dynamodb"
	"github.com/aws/aws-sdk-go/service/dynamodb/dynamodbattribute"
	"github.com/gofrs/uuid"
)

const (
	dateTimeFormat = "2006-01-02T15:04:05.000000+0000"
)

// errors
var (
	ErrCompanyDoesNotExist = errors.New("company does not exist")
)

// RepositoryService interface methods
type RepositoryService interface {
	GetCompanies() (*models.Companies, error)
	GetCompany(companyID string) (Company, error)
	SearchCompanyByName(companyName string, nextKey string) (*models.Companies, error)
	GetCompaniesByUserManager(userID string, userModel user.User) (*models.Companies, error)
	GetCompaniesByUserManagerWithInvites(userID string, userModel user.User) (*models.CompaniesWithInvites, error)

	AddPendingCompanyInviteRequest(companyID string, userID string) error
	GetCompanyInviteRequests(companyID string) ([]Invite, error)
	GetCompanyUserInviteRequests(companyID string, userID string) (*Invite, error)
	GetUserInviteRequests(userID string) ([]Invite, error)
	RejectCompanyInviteRequest(companyID string, userID string) error
	DeletePendingCompanyInviteRequest(InviteID string) error

	UpdateCompanyAccessList(companyID string, companyACL []string) error
}

type repository struct {
	stage          string
	dynamoDBClient *dynamodb.DynamoDB
}

// Company data model
type Company struct {
	CompanyID   string   `dynamodbav:"company_id"`
	CompanyName string   `dynamodbav:"company_name"`
	CompanyACL  []string `dynamodbav:"company_acl"`
	Created     string   `dynamodbav:"date_created"`
	Updated     string   `dynamodbav:"date_modified"`
}

// Invite data model
type Invite struct {
	CompanyInviteID    string `dynamodbav:"company_invite_id"`
	RequestedCompanyID string `dynamodbav:"requested_company_id"`
	UserID             string `dynamodbav:"user_id"`
	Status             string `dynamodbav:"status"`
}

// NewRepository creates a new company repository instance
func NewRepository(awsSession *session.Session, stage string) RepositoryService {
	return repository{
		stage:          stage,
		dynamoDBClient: dynamodb.New(awsSession),
	}
}

// GetCompanies retrieves all the companies
func (repo repository) GetCompanies() (*models.Companies, error) {
	tableName := fmt.Sprintf("cla-%s-companies", repo.stage)

	// Use the nice builder to create the expression
	expr, err := expression.NewBuilder().WithProjection(buildCompanyProjection()).Build()
	if err != nil {
		log.Warnf("error building expression for get all companies scan error: %v", err)
		return nil, err
	}

	// Assemble the query input parameters
	scanInput := &dynamodb.ScanInput{
		ExpressionAttributeNames:  expr.Names(),
		ExpressionAttributeValues: expr.Values(),
		FilterExpression:          expr.Filter(),
		ProjectionExpression:      expr.Projection(),
		TableName:                 aws.String(tableName),
	}

	var lastEvaluatedKey string
	var companies []models.Company

	// Loop until we have all the records
	for ok := true; ok; ok = lastEvaluatedKey != "" {
		// Make the DynamoDB Query API call
		results, dbErr := repo.dynamoDBClient.Scan(scanInput)
		if dbErr != nil {
			log.Warnf("error retrieving get all companies, error: %v", dbErr)
			return nil, dbErr
		}

		// Convert the list of DB models to a list of response models
		companyList, modelErr := buildCompanyModels(results)
		if modelErr != nil {
			log.Warnf("error retrieving get all companies, error: %v", modelErr)
			return nil, modelErr
		}

		// Add to our response model list
		companies = append(companies, companyList...)

		if results.LastEvaluatedKey["company_id"] != nil {
			//log.Debugf("LastEvaluatedKey: %+v", result.LastEvaluatedKey["signature_id"])
			lastEvaluatedKey = *results.LastEvaluatedKey["company_id"].S
			scanInput.ExclusiveStartKey = map[string]*dynamodb.AttributeValue{
				"company_id": {
					S: aws.String(lastEvaluatedKey),
				},
			}
		} else {
			lastEvaluatedKey = ""
		}
	}

	// How many total records do we have - may not be up-to-date as this value is updated only periodically
	describeTableInput := &dynamodb.DescribeTableInput{
		TableName: &tableName,
	}

	describeTableResult, err := repo.dynamoDBClient.DescribeTable(describeTableInput)
	if err != nil {
		log.Warnf("error retrieving total company record count, error: %v", err)
		return nil, err
	}

	totalCount := *describeTableResult.Table.ItemCount

	return &models.Companies{
		ResultCount:    int64(len(companies)),
		TotalCount:     totalCount,
		LastKeyScanned: lastEvaluatedKey,
		Companies:      companies,
	}, nil
}

// GetCompany returns a company based on the company ID
func (repo repository) GetCompany(companyID string) (Company, error) {

	tableName := fmt.Sprintf("cla-%s-companies", repo.stage)

	companyTableData, err := repo.dynamoDBClient.GetItem(&dynamodb.GetItemInput{
		TableName: aws.String(tableName),
		Key: map[string]*dynamodb.AttributeValue{
			"company_id": {
				S: aws.String(companyID),
			},
		},
	})

	if err != nil {
		log.Warnf(err.Error())
		log.Warnf("error fetching company table data using company id: %s, error: %v", companyID, err)
		return Company{}, err
	}

<<<<<<< HEAD
	if len(companyTableData.Item) == 0 {
		return Company{}, ErrCompanyDoesNotExist
	}
	log.Debugf("Get company query took: %v", utils.FmtDuration(time.Since(queryStartTime)))

=======
>>>>>>> 252a7858
	company := Company{}
	err = dynamodbattribute.UnmarshalMap(companyTableData.Item, &company)
	if err != nil {
		log.Warnf("error unmarshalling company table data, error: %v", err)
		return Company{}, err
	}

	return company, nil
}

// SearchCompanyByName locates companies by the matching name and return any potential matches
func (repo repository) SearchCompanyByName(companyName string, nextKey string) (*models.Companies, error) {
	// Sorry, no results if empty company name
	if strings.TrimSpace(companyName) == "" {
		return &models.Companies{
			Companies:      []models.Company{},
			LastKeyScanned: "",
			ResultCount:    0,
			SearchTerms:    companyName,
			TotalCount:     0,
		}, nil
	}

	queryStartTime := time.Now()

	tableName := fmt.Sprintf("cla-%s-companies", repo.stage)

	// This is the company name we want to match
	filter := expression.Name("company_name").Contains(companyName)

	// Use the nice builder to create the expression
	expr, err := expression.NewBuilder().WithFilter(filter).WithProjection(buildCompanyProjection()).Build()
	if err != nil {
		log.Warnf("error building expression for company scan, companyName: %s, error: %v",
			companyName, err)
		return nil, err
	}

	// Assemble the query input parameters
	scanInput := &dynamodb.ScanInput{
		ExpressionAttributeNames:  expr.Names(),
		ExpressionAttributeValues: expr.Values(),
		FilterExpression:          expr.Filter(),
		ProjectionExpression:      expr.Projection(),
		TableName:                 aws.String(tableName),
	}

	// If we have the next key, set the exclusive start key value
	if nextKey != "" {
		log.Debugf("Received a nextKey, value: %s", nextKey)
		// The primary key of the first item that this operation will evaluate.
		// and the query key (if not the same)
		scanInput.ExclusiveStartKey = map[string]*dynamodb.AttributeValue{
			"company_id": {
				S: aws.String(nextKey),
			},
		}
	}

	//log.Debugf("Running company search scan using queryInput: %+v", scanInput)

	var lastEvaluatedKey string
	var companies []models.Company

	// Loop until we have all the records
	for ok := true; ok; ok = lastEvaluatedKey != "" {
		// Make the DynamoDB Query API call
		results, dbErr := repo.dynamoDBClient.Scan(scanInput)
		if dbErr != nil {
			log.Warnf("error retrieving companies for search term: %s, error: %v", companyName, dbErr)
			return nil, dbErr
		}

		// Convert the list of DB models to a list of response models
		companyList, modelErr := buildCompanyModels(results)
		if modelErr != nil {
			log.Warnf("error retrieving companies for companyName %s in ACL, error: %v", companyName, modelErr)
			return nil, modelErr
		}

		// Add to our response model list
		companies = append(companies, companyList...)

		log.Debugf("Company search scan took: %v resulting in %d results",
			utils.FmtDuration(time.Since(queryStartTime)), len(results.Items))

		if results.LastEvaluatedKey["company_id"] != nil {
			//log.Debugf("LastEvaluatedKey: %+v", result.LastEvaluatedKey["signature_id"])
			lastEvaluatedKey = *results.LastEvaluatedKey["company_id"].S
			scanInput.ExclusiveStartKey = map[string]*dynamodb.AttributeValue{
				"company_id": {
					S: aws.String(lastEvaluatedKey),
				},
			}
		} else {
			lastEvaluatedKey = ""
		}
	}

	// How many total records do we have - may not be up-to-date as this value is updated only periodically
	describeTableInput := &dynamodb.DescribeTableInput{
		TableName: &tableName,
	}

	describeTableResult, err := repo.dynamoDBClient.DescribeTable(describeTableInput)
	if err != nil {
		log.Warnf("error retrieving total company record count for companyName: %s, error: %v", companyName, err)
		return nil, err
	}

	totalCount := *describeTableResult.Table.ItemCount

	log.Debugf("Total company search took: %v resulting in %d results",
		utils.FmtDuration(time.Since(queryStartTime)), len(companies))

	return &models.Companies{
		ResultCount:    int64(len(companies)),
		TotalCount:     totalCount,
		LastKeyScanned: lastEvaluatedKey,
		Companies:      companies,
	}, nil
}

// GetCompanyUserManager the get a list of companies when provided the company id and user manager
func (repo repository) GetCompaniesByUserManager(userID string, userModel user.User) (*models.Companies, error) {
	// Sorry, no results if empty user ID
	if strings.TrimSpace(userID) == "" {
		return &models.Companies{
			Companies:      []models.Company{},
			LastKeyScanned: "",
			ResultCount:    0,
			TotalCount:     0,
		}, nil
	}

	queryStartTime := time.Now()

	tableName := fmt.Sprintf("cla-%s-companies", repo.stage)

	// This is the user name we want to match
	var filter expression.ConditionBuilder
	if userModel.LFUsername != "" {
		filter = expression.Name("company_acl").Contains(userModel.LFUsername)
	} else if userModel.UserName != "" {
		filter = expression.Name("company_acl").Contains(userModel.UserName)
	} else {
		log.Warnf("unable to query user with no LF username or username in their data model - user iD: %s.", userID)
		return &models.Companies{
			Companies:      []models.Company{},
			LastKeyScanned: "",
			ResultCount:    0,
			TotalCount:     0,
		}, nil
	}

	// Use the nice builder to create the expression
	expr, err := expression.NewBuilder().WithFilter(filter).WithProjection(buildCompanyProjection()).Build()
	if err != nil {
		log.Warnf("error building expression for company scan, userID %s in ACL, error: %v", userID, err)
		return nil, err
	}

	// Assemble the query input parameters
	scanInput := &dynamodb.ScanInput{
		ExpressionAttributeNames:  expr.Names(),
		ExpressionAttributeValues: expr.Values(),
		FilterExpression:          expr.Filter(),
		ProjectionExpression:      expr.Projection(),
		TableName:                 aws.String(tableName),
	}

	//log.Debugf("Running company search scan using queryInput: %+v", scanInput)
	var lastEvaluatedKey string
	var companies []models.Company

	// Loop until we have all the records
	for ok := true; ok; ok = lastEvaluatedKey != "" {
		// Make the DynamoDB Query API call
		results, dbErr := repo.dynamoDBClient.Scan(scanInput)
		if dbErr != nil {
			log.Warnf("error retrieving companies for userID %s in ACL, error: %v", userID, dbErr)
			return nil, dbErr
		}

		// Convert the list of DB models to a list of response models
		companyList, modelErr := buildCompanyModels(results)
		if modelErr != nil {
			log.Warnf("error retrieving companies for userID %s in ACL, error: %v", userID, modelErr)
			return nil, modelErr
		}

		// Add to our response model list
		companies = append(companies, companyList...)

		log.Debugf("Company search with user in ACL scan took: %v resulting in %d results",
			utils.FmtDuration(time.Since(queryStartTime)), len(results.Items))

		if results.LastEvaluatedKey["company_invite_id"] != nil {
			//log.Debugf("LastEvaluatedKey: %+v", result.LastEvaluatedKey["signature_id"])
			lastEvaluatedKey = *results.LastEvaluatedKey["company_invite_id"].S
			scanInput.ExclusiveStartKey = map[string]*dynamodb.AttributeValue{
				"company_invite_id": {
					S: aws.String(lastEvaluatedKey),
				},
			}
		} else {
			lastEvaluatedKey = ""
		}
	}

	// How many total records do we have - may not be up-to-date as this value is updated only periodically
	describeTableInput := &dynamodb.DescribeTableInput{
		TableName: &tableName,
	}

	describeTableResult, err := repo.dynamoDBClient.DescribeTable(describeTableInput)
	if err != nil {
		log.Warnf("error retrieving total company record count, error: %v", err)
		return nil, err
	}

	totalCount := *describeTableResult.Table.ItemCount

	log.Debugf("Total company search took: %v resulting in %d results",
		utils.FmtDuration(time.Since(queryStartTime)), len(companies))

	return &models.Companies{
		ResultCount:    int64(len(companies)),
		TotalCount:     totalCount,
		LastKeyScanned: lastEvaluatedKey,
		Companies:      companies,
	}, nil
}

// GetCompanyUserManagerWithInvites the get a list of companies including status when provided the company id and user manager
func (repo repository) GetCompaniesByUserManagerWithInvites(userID string, userModel user.User) (*models.CompaniesWithInvites, error) {
	companies, err := repo.GetCompaniesByUserManager(userID, userModel)
	if err != nil {
		log.Warnf("error retrieving companies for userID %s in ACL, error: %v", userID, err)
		return nil, err
	}

	// Query the invites table for list of invitations for this user
	invites, err := repo.GetUserInviteRequests(userID)
	if err != nil {
		log.Warnf("error retrieving companies invites for userID %s, error: %v", userID, err)
		return nil, err
	}

	return repo.buildCompaniesByUserManagerWithInvites(companies, invites), nil
}

func (repo repository) buildCompaniesByUserManagerWithInvites(companies *models.Companies, invites []Invite) *models.CompaniesWithInvites {
	companiesWithInvites := models.CompaniesWithInvites{
		ResultCount: int64(len(companies.Companies) + len(invites)),
		TotalCount:  companies.TotalCount + int64(len(invites)),
	}

	var companyWithInvite []models.CompanyWithInvite
	for _, company := range companies.Companies {
		companyWithInvite = append(companyWithInvite, models.CompanyWithInvite{
			CompanyName: company.CompanyName,
			CompanyID:   company.CompanyID,
			CompanyACL:  company.CompanyACL,
			Created:     company.Created,
			Updated:     company.Updated,
			Status:      "Joined",
		})
	}

	for _, invite := range invites {
		company, err := repo.GetCompany(invite.RequestedCompanyID)
		if err != nil {
			log.Warnf("error retrieving company with company ID %s, error: %v - skipping invite", company, err)
			continue
		}

		createdDateTime, err := time.Parse(dateTimeFormat, company.Created)
		if err != nil {
			log.Warnf("Unable to parse company created date time: %s, error: %v - using current time",
				company.Created, err)
			createdDateTime = time.Now()
		}

		modifiedDateTime, err := time.Parse(dateTimeFormat, company.Updated)
		if err != nil {
			log.Warnf("Unable to parse company modified date time: %s, error: %v - using current time",
				company.Created, err)
			modifiedDateTime = time.Now()
		}

		// Default status is pending if there's a record but no status
		if invite.Status == "" {
			invite.Status = StatusPending
		}

		companyWithInvite = append(companyWithInvite, models.CompanyWithInvite{
			CompanyName: company.CompanyName,
			CompanyID:   company.CompanyID,
			CompanyACL:  company.CompanyACL,
			Created:     strfmt.DateTime(createdDateTime),
			Updated:     strfmt.DateTime(modifiedDateTime),
			Status:      invite.Status,
		})
	}

	companiesWithInvites.CompaniesWithInvites = companyWithInvite

	return &companiesWithInvites
}

// buildCompanyModels converts the response model into a response data model
func buildCompanyModels(results *dynamodb.ScanOutput) ([]models.Company, error) {
	var companies []models.Company

	type ItemSignature struct {
		CompanyID   string   `json:"company_id"`
		CompanyName string   `json:"company_name"`
		CompanyACL  []string `json:"company_acl"`
		Created     string   `json:"date_created"`
		Modified    string   `json:"date_modified"`
	}

	// The DB company model
	var dbCompanies []ItemSignature

	err := dynamodbattribute.UnmarshalListOfMaps(results.Items, &dbCompanies)
	if err != nil {
		log.Warnf("error unmarshalling companies from database, error: %v", err)
		return nil, err
	}

	for _, dbCompany := range dbCompanies {
		createdDateTime, err := time.Parse(dateTimeFormat, dbCompany.Created)
		if err != nil {
			log.Warnf("Unable to parse company created date time: %s, error: %v - using current time",
				dbCompany.Created, err)
			createdDateTime = time.Now()
		}

		modifiedDateTime, err := time.Parse(dateTimeFormat, dbCompany.Modified)
		if err != nil {
			log.Warnf("Unable to parse company modified date time: %s, error: %v - using current time",
				dbCompany.Created, err)
			modifiedDateTime = time.Now()
		}

		companies = append(companies, models.Company{
			CompanyACL:  dbCompany.CompanyACL,
			CompanyID:   dbCompany.CompanyID,
			CompanyName: dbCompany.CompanyName,
			Created:     strfmt.DateTime(createdDateTime),
			Updated:     strfmt.DateTime(modifiedDateTime),
		})
	}

	return companies, nil
}

// GetCompanyInviteRequests returns a list of company invites when provided the company ID
func (repo repository) GetCompanyInviteRequests(companyID string) ([]Invite, error) {

	queryStartTime := time.Now()

	tableName := fmt.Sprintf("cla-%s-company-invites", repo.stage)

	input := &dynamodb.QueryInput{
		KeyConditions: map[string]*dynamodb.Condition{
			"requested_company_id": {
				ComparisonOperator: aws.String("EQ"),
				AttributeValueList: []*dynamodb.AttributeValue{
					{
						S: aws.String(companyID),
					},
				},
			},
		},
		TableName: aws.String(tableName),
		IndexName: aws.String("requested-company-index"),
	}
	companyInviteAV, err := repo.dynamoDBClient.Query(input)
	if err != nil {
		log.Warnf("Unable to retrieve data from Company-Invites table, error: %v", err)
		return nil, err
	}

	log.Debugf("Company Invites query took: %v",
		utils.FmtDuration(time.Since(queryStartTime)))

	var companyInvites []Invite
	err = dynamodbattribute.UnmarshalListOfMaps(companyInviteAV.Items, &companyInvites)
	if err != nil {
		log.Warnf("error unmarshalling company invite data, error: %v", err)
		return nil, err
	}

	return companyInvites, nil
}

// GetCompanyUserInviteRequests returns a list of company invites when provided the company ID and user ID
func (repo repository) GetCompanyUserInviteRequests(companyID string, userID string) (*Invite, error) {
	queryStartTime := time.Now()

	tableName := fmt.Sprintf("cla-%s-company-invites", repo.stage)

	// These are the keys we want to match
	condition := expression.Key("requested_company_id").Equal(expression.Value(companyID))
	filter := expression.Name("user_id").Equal(expression.Value(userID))

	// Use the nice builder to create the expression
	expr, err := expression.NewBuilder().
		WithKeyCondition(condition).
		WithFilter(filter).
		WithProjection(buildInvitesProjection()).Build()
	if err != nil {
		log.Warnf("error building expression for company scan, companyID: %s with userID: %s, error: %v",
			companyID, userID, err)
		return nil, err
	}

	// Assemble the query input parameters
	queryInput := &dynamodb.QueryInput{
		ExpressionAttributeNames:  expr.Names(),
		ExpressionAttributeValues: expr.Values(),
		KeyConditionExpression:    expr.KeyCondition(),
		FilterExpression:          expr.Filter(),
		ProjectionExpression:      expr.Projection(),
		TableName:                 aws.String(tableName),
		IndexName:                 aws.String("requested-company-index"), // Name of a secondary index
	}

	queryResults, err := repo.dynamoDBClient.Query(queryInput)
	if err != nil {
		log.Warnf("Unable to retrieve data from Company-Invites table using company id: %s and user id: %s, error: %v", companyID, userID, err)
		return nil, err
	}

	log.Debugf("Company Invites query took: %v with %d results",
		utils.FmtDuration(time.Since(queryStartTime)), len(queryResults.Items))

	var companyInvites []Invite
	err = dynamodbattribute.UnmarshalListOfMaps(queryResults.Items, &companyInvites)
	if err != nil {
		log.Warnf("error unmarshalling company invite data using company id: %s and user id: %s, error: %v",
			companyID, userID, err)
		return nil, err
	}

	if len(companyInvites) == 0 {
		log.Debugf("Unable to find company invite for company id: %s and user id: %s", companyID, userID)
		return nil, nil
	}

	if len(companyInvites) > 1 {
		log.Warnf("Company invite should have one result, found: %d for company id: %s and user id: %s",
			len(companyInvites), companyID, userID)
	}

	return &companyInvites[0], nil
}

// GetUserInviteRequests returns a list of company invites when provided the user ID
func (repo repository) GetUserInviteRequests(userID string) ([]Invite, error) {

	queryStartTime := time.Now()

	tableName := fmt.Sprintf("cla-%s-company-invites", repo.stage)
	filter := expression.Name("user_id").Equal(expression.Value(userID))

	// Use the nice builder to create the expression
	expr, err := expression.NewBuilder().
		WithFilter(filter).
		WithProjection(buildInvitesProjection()).Build()
	if err != nil {
		log.Warnf("error building expression for company scan with userID: %s, error: %v", userID, err)
		return nil, err
	}

	// Assemble the query input parameters
	scanInput := &dynamodb.ScanInput{
		ExpressionAttributeNames:  expr.Names(),
		ExpressionAttributeValues: expr.Values(),
		FilterExpression:          expr.Filter(),
		ProjectionExpression:      expr.Projection(),
		TableName:                 aws.String(tableName),
	}

	var lastEvaluatedKey string
	var companyInvites []Invite

	// Loop until we have all the records
	for ok := true; ok; ok = lastEvaluatedKey != "" {

		queryResults, err := repo.dynamoDBClient.Scan(scanInput)
		if err != nil {
			log.Warnf("Unable to retrieve data from Company-Invites table using user id: %s, error: %v", userID, err)
			return nil, err
		}

		log.Debugf("Company Invites query with user ID %s took: %v with %d results", userID,
			utils.FmtDuration(time.Since(queryStartTime)), len(queryResults.Items))

		var companyInvitesList []Invite
		err = dynamodbattribute.UnmarshalListOfMaps(queryResults.Items, &companyInvitesList)
		if err != nil {
			log.Warnf("error unmarshalling company invite data using user id: %s, error: %v", userID, err)
			return nil, err
		}

		// Add to our response model
		companyInvites = append(companyInvites, companyInvitesList...)

		// Determine if we have more records - if so, update the start key and loop again
		if queryResults.LastEvaluatedKey["company_invite_id"] != nil {
			//log.Debugf("LastEvaluatedKey: %+v", result.LastEvaluatedKey["signature_id"])
			lastEvaluatedKey = *queryResults.LastEvaluatedKey["company_invite_id"].S
			scanInput.ExclusiveStartKey = map[string]*dynamodb.AttributeValue{
				"company_invite_id": {
					S: aws.String(lastEvaluatedKey),
				},
			}
		} else {
			lastEvaluatedKey = ""
		}
	}

	return companyInvites, nil
}

// AddPendingCompanyInviteRequest adds a pending company invite when provided the company ID and user ID
func (repo repository) AddPendingCompanyInviteRequest(companyID string, userID string) error {

	// First, let's check if we already have a previous invite for this company and user ID pair
	previousInvite, err := repo.GetCompanyUserInviteRequests(companyID, userID)
	if err != nil {
		log.Warnf("Previous invite already exists for company id: %s and user: %s, error: %v",
			companyID, userID, err)
		return err
	}

	// We we already have an invite...don't create another one
	if previousInvite != nil {
		log.Warnf("Invite already exists for company id: %s and user: %s - skipping creation", companyID, userID)
		return nil
	}

	companyInviteID, err := uuid.NewV4()
	if err != nil {
		log.Warnf("Unable to generate a UUID for a pending invite, error: %v", err)
		return err
	}

	input := &dynamodb.PutItemInput{
		Item: map[string]*dynamodb.AttributeValue{
			"company_invite_id": {
				S: aws.String(companyInviteID.String()),
			},
			"requested_company_id": {
				S: aws.String(companyID),
			},
			"user_id": {
				S: aws.String(userID),
			},
		},
		TableName: aws.String(fmt.Sprintf("cla-%s-company-invites", repo.stage)),
	}

	_, err = repo.dynamoDBClient.PutItem(input)
	if err != nil {
		log.Warnf("Unable to create a new pending invite, error: %v", err)
		return err
	}

	return nil
}

// RejectCompanyInviteRequest rejects a pending company invite when provided the company ID and user ID
func (repo repository) RejectCompanyInviteRequest(companyID string, userID string) error {
	log.Warnf("RejectCompanyInviteRequest not implemented")
	return nil
}

// DeletePendingCompanyInviteRequest deletes the spending invite
func (repo repository) DeletePendingCompanyInviteRequest(inviteID string) error {
	tableName := fmt.Sprintf("cla-%s-company-invites", repo.stage)
	input := &dynamodb.DeleteItemInput{
		Key: map[string]*dynamodb.AttributeValue{
			"company_invite_id": {
				S: aws.String(inviteID),
			},
		},
		TableName: aws.String(tableName),
	}

	_, err := repo.dynamoDBClient.DeleteItem(input)
	if err != nil {
		log.Warnf("Unable to delete Company Invite Request, error: %v", err)
		return err
	}

	return nil
}

// UpdateCompanyAccessList updates the company ACL when provided the company ID and ACL list
func (repo repository) UpdateCompanyAccessList(companyID string, companyACL []string) error {
	tableName := fmt.Sprintf("cla-%s-companies", repo.stage)
	input := &dynamodb.UpdateItemInput{
		ExpressionAttributeNames: map[string]*string{
			"#S": aws.String("company_acl"),
		},
		ExpressionAttributeValues: map[string]*dynamodb.AttributeValue{
			":s": {
				SS: aws.StringSlice(companyACL),
			},
		},
		TableName: aws.String(tableName),
		Key: map[string]*dynamodb.AttributeValue{
			"company_id": {
				S: aws.String(companyID),
			},
		},
		UpdateExpression: aws.String("SET #S = :s"),
	}

	_, err := repo.dynamoDBClient.UpdateItem(input)
	if err != nil {
		log.Warnf("Error updating Company Access List, error: %v", err)
		return err
	}

	return nil
}<|MERGE_RESOLUTION|>--- conflicted
+++ resolved
@@ -179,14 +179,11 @@
 		return Company{}, err
 	}
 
-<<<<<<< HEAD
 	if len(companyTableData.Item) == 0 {
 		return Company{}, ErrCompanyDoesNotExist
 	}
 	log.Debugf("Get company query took: %v", utils.FmtDuration(time.Since(queryStartTime)))
 
-=======
->>>>>>> 252a7858
 	company := Company{}
 	err = dynamodbattribute.UnmarshalMap(companyTableData.Item, &company)
 	if err != nil {
