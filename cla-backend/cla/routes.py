# Copyright The Linux Foundation and each contributor to CommunityBridge.
# SPDX-License-Identifier: MIT

"""
The entry point for the CLA service. Lays out all routes and controller functions.
"""

import hug
from falcon import HTTP_401
#from hug.middleware import LogMiddleware

import cla
import cla.auth
import cla.controllers.company
import cla.controllers.gerrit
import cla.controllers.github
import cla.controllers.project
import cla.controllers.project_logo
import cla.controllers.repository
import cla.controllers.repository_service
import cla.controllers.signature
import cla.controllers.signing
import cla.controllers.user
import cla.hug_types
import cla.salesforce
from cla.utils import get_supported_repository_providers, \
    get_supported_document_content_types, \
    get_session_middleware


#
# Middleware
#

# Session Middleware
# hug.API('cla/routes').http.add_middleware(get_session_middleware())

# CORS Middleware
@hug.response_middleware()
def process_data(request, response, resource):
    # response.set_header('Access-Control-Allow-Origin', cla.conf['ALLOW_ORIGIN'])
    response.set_header('Access-Control-Allow-Origin', '*')
    response.set_header('Access-Control-Allow-Credentials', 'true')
    response.set_header('Access-Control-Allow-Methods', 'GET, POST, PUT, DELETE, OPTIONS')
    response.set_header('Access-Control-Allow-Headers', 'Content-Type, Authorization')


# Here we comment out the custom 404. Make it back to Hug default 404 behaviour
# Custom 404.
#
# @hug.not_found()
# def not_found():
#     """Custom 404 handler to hide the default hug behaviour of displaying all available routes."""
#     return {'error': {'status': status.HTTP_NOT_FOUND,
#                       'description': 'URL is invalid.'
#                      }
#            }


@hug.directive()
def check_auth(request=None, **kwargs):
    """Returns the authenticated user"""
    return request and cla.auth.authenticate_user(request.headers)


@hug.exception(cla.auth.AuthError)
def handle_auth_error(exception, response=None, **kwargs):
    """Handles authentication errors"""
    response.status = HTTP_401
    return exception.response


#
# Health check route.
#
@hug.get('/health', versions=2)
def get_health(request):
    """
    GET: /health

    Returns a basic health check on the CLA system.
    """
    cla.salesforce.get_projects(request, '')
    request.context['session']['health'] = 'up'
    return request.headers


#
# User routes.
#
# @hug.get('/user', versions=1)
# def get_users():
#     """
#     GET: /user

#     Returns all CLA users.
#     """
#     # staff_verify(user)
#     return cla.controllers.user.get_users()


@hug.get('/user/{user_id}', versions=2)
def get_user(request,
             user_id: hug.types.uuid):
    """
    GET: /user/{user_id}

    Returns the requested user data based on ID.
    """
    try:
        auth_user = check_auth(request)
    except cla.auth.AuthError as auth_err:
        if auth_err.response == 'missing authorization header':
            cla.log.info('getting github user: {}'.format(user_id))
        else:
            raise auth_err

    return cla.controllers.user.get_user(user_id=user_id)


# @hug.get('/user/email/{user_email}', versions=1)
# def get_user_email(user_email: cla.hug_types.email, auth_user: check_auth):
#     """
#     GET: /user/email/{user_email}

#     Returns the requested user data based on user email.

#     TODO: Need to look into whether this has to be locked down more (by staff maybe?). Would that
#     break the user flow from GitHub?
#     """
#     return cla.controllers.user.get_user(user_email=user_email)


@hug.post('/user/gerrit', versions=1)
def post_or_get_user_gerrit(auth_user: check_auth):
    """
    GET: /user/gerrit

    For a Gerrit user, there is a case where a user with an lfid may be a user in the db. 
    An endpoint to get a userId for gerrit, or create and retrieve the userId if not existent. 
    """
    return cla.controllers.user.get_or_create_user(auth_user).to_dict()


# @hug.get('/user/github/{user_github_id}', versions=1)
# def get_user_github(user_github_id: hug.types.number, user: cla_user):
#     """
#     GET: /user/github/{user_github_id}

#     Returns the requested user data based on user GitHub ID.

#     TODO: Should this be locked down more? Staff only?
#     """
#     return cla.controllers.user.get_user(user_github_id=user_github_id)


# @hug.post('/user', versions=1,
#           examples=" - {'user_email': 'user@email.com', 'user_name': 'User Name', \
#                    'user_company_id': '<org-id>', 'user_github_id': 12345)")
# def post_user(user: cla_user, user_email: cla.hug_types.email, user_name=None,
#               user_company_id=None, user_github_id=None):
#     """
#     POST: /user

#     DATA: {'user_email': 'user@email.com', 'user_name': 'User Name',
#            'user_company_id': '<org-id>', 'user_github_id': 12345}

#     Returns the data of the newly created user.
#     """
#     # staff_verify(user) # Only staff can create users.
#     return cla.controllers.user.create_user(user_email=user_email,
#                                             user_name=user_name,
#                                             user_company_id=user_company_id,
#                                             user_github_id=user_github_id)


# @hug.put('/user', versions=1,
#          examples=" - {'user_id': '<user-id>', 'user_github_id': 23456)")
# def put_user(user: cla_user, user_id: hug.types.uuid, user_email=None, user_name=None,
#              user_company_id=None, user_github_id=None):
#     """
#     PUT: /user

#     DATA: {'user_id': '<user-id>', 'user_github_id': 23456}

#     Supports all the same fields as the POST equivalent.

#     Returns the data of the updated user.

#     TODO: Should the user be able to update their own CLA data?
#     """
#     return cla.controllers.user.update_user(user_id,
#                                             user_email=user_email,
#                                             user_name=user_name,
#                                             user_company_id=user_company_id,
#                                             user_github_id=user_github_id)


# @hug.delete('/user/{user_id}', versions=1)
# def delete_user(user: cla_user, user_id: hug.types.uuid):
#     """
#     DELETE: /user/{user_id}

#     Deletes the specified user.
#     """
#     # staff_verify(user)
#     return cla.controllers.user.delete_user(user_id)


@hug.get('/user/{user_id}/signatures', versions=1)
def get_user_signatures(auth_user: check_auth, user_id: hug.types.uuid):
    """
    GET: /user/{user_id}/signatures

    Returns a list of signatures associated with a user.
    """
    return cla.controllers.user.get_user_signatures(user_id)


@hug.get('/users/company/{user_company_id}', versions=1)
def get_users_company(auth_user: check_auth, user_company_id: hug.types.uuid):
    """
    GET: /users/company/{user_company_id}

    Returns a list of users associated with an company.

    TODO: Should probably not simply be auth only - need some role check?
    """
    return cla.controllers.user.get_users_company(user_company_id)


@hug.post('/user/{user_id}/request-company-whitelist/{company_id}', versions=2)
def request_company_whitelist(user_id: hug.types.uuid, company_id: hug.types.uuid,
                              user_email: cla.hug_types.email, project_id: hug.types.uuid, message=None):
    """
    POST: /user/{user_id}/request-company-whitelist/{company_id}

    DATA: {'user_email': <email-selection>, 'message': 'custom message to manager'}

    Performs the necessary actions (ie: send email to manager) when the specified user requests to
    be added the the specified company's whitelist.
    """
    return cla.controllers.user.request_company_whitelist(user_id, str(company_id), str(user_email), str(project_id),
                                                          message)


@hug.post('/user/{user_id}/invite-company-admin', versions=2)
def invite_company_admin(user_id: hug.types.uuid,
                         user_email: cla.hug_types.email,
                         admin_name: hug.types.text,
                         admin_email: cla.hug_types.email,
                         project_name: hug.types.text):
    """
    POST: /user/{user_id}/invite-company-admin

    DATA: {
            'admin_name': John Doe,
            'admin_email': admin@example.com,
            'user_email': user@example.com,
            'project_name': Project Name
        }

    Sends an Email to the user's admin to sign up through the ccla console. 
    """
    return cla.controllers.user.invite_company_admin(user_id, str(user_email), str(admin_name), str(admin_email),
                                                     project_name)


@hug.post('/user/{user_id}/request-company-ccla', versions=2)
def request_company_ccla(user_id: hug.types.uuid,
                         user_email: cla.hug_types.email,
                         company_id: hug.types.uuid,
                         project_id: hug.types.uuid):
    """
    POST: /user/{user_id}/request_company_ccla

    Sends an Email to an admin of an existing company to sign a CCLA. 
    """
    return cla.controllers.user.request_company_ccla(str(user_id), str(user_email), str(company_id), str(project_id))


@hug.post('/user/{user_id}/company/{company_id}/request-access', versions=2)
def request_company_admin_access(user_id: hug.types.uuid,
                                 company_id: hug.types.uuid):
    """
    POST: /user/{user_id}/company/{company_id}/request-access

    Sends an Email for a user requesting access to be on Company ACL. 
    """
    return cla.controllers.user.request_company_admin_access(str(user_id), str(company_id))


@hug.get('/user/{user_id}/active-signature', versions=2)
def get_user_active_signature(user_id: hug.types.uuid):
    """
    GET: /user/{user_id}/active-signature

    Returns all metadata associated with a user's active signature.

    {'user_id': <user-id>,
     'project_id': <project-id>,
     'repository_id': <repository-id>,
     'pull_request_id': <PR>,
     'return_url': <url-where-user-initiated-signature-from>'}

    Returns null if the user does not have an active signature.
    """
    return cla.controllers.user.get_active_signature(user_id)


@hug.get('/user/{user_id}/project/{project_id}/last-signature', versions=2)
def get_user_project_last_signature(user_id: hug.types.uuid, project_id: hug.types.uuid):
    """
    GET: /user/{user_id}/project/{project_id}/last-signature

    Returns the user's latest ICLA signature for the project specified.
    """
    return cla.controllers.user.get_user_project_last_signature(user_id, project_id)


@hug.get('/user/{user_id}/project/{project_id}/last-signature/{company_id}', versions=1)
def get_user_project_company_last_signature(user_id: hug.types.uuid,
                                            project_id: hug.types.uuid,
                                            company_id: hug.types.uuid):
    """
    GET: /user/{user_id}/project/{project_id}/last-signature/{company_id}

    Returns the user's latest employee signature for the project and company specified.
    """
    return cla.controllers.user.get_user_project_company_last_signature(user_id, project_id, company_id)


# #
# # Signature Routes.
# #
# @hug.get('/signature', versions=1)
# def get_signatures(auth_user: check_auth):
#     """
#     GET: /signature

#     Returns all CLA signatures.
#     """
#     # staff_verify(user)
#     return cla.controllers.signature.get_signatures()


@hug.get('/signature/{signature_id}', versions=1)
def get_signature(auth_user: check_auth, signature_id: hug.types.uuid):
    """
    GET: /signature/{signature_id}

    Returns the CLA signature requested by UUID.
    """
    return cla.controllers.signature.get_signature(signature_id)


@hug.post('/signature', versions=1,
          examples=" - {'signature_type': 'cla', 'signature_signed': true, \
                        'signature_approved': true, 'signature_sign_url': 'http://sign.com/here', \
                        'signature_return_url': 'http://cla-system.com/signed', \
                        'signature_project_id': '<project-id>', \
                        'signature_reference_id': '<ref-id>', \
                        'signature_reference_type': 'individual'}")
def post_signature(auth_user: check_auth,  # pylint: disable=too-many-arguments
                   signature_project_id: hug.types.uuid,
                   signature_reference_id: hug.types.text,
                   signature_reference_type: hug.types.one_of(['company', 'user']),
                   signature_type: hug.types.one_of(['cla', 'dco']),
                   signature_signed: hug.types.smart_boolean,
                   signature_approved: hug.types.smart_boolean,
                   signature_return_url: cla.hug_types.url,
                   signature_sign_url: cla.hug_types.url,
                   signature_user_ccla_company_id=None):
    """
    POST: /signature

    DATA: {'signature_type': 'cla',
           'signature_signed': true,
           'signature_approved': true,
           'signature_sign_url': 'http://sign.com/here',
           'signature_return_url': 'http://cla-system.com/signed',
           'signature_project_id': '<project-id>',
           'signature_user_ccla_company_id': '<company-id>',
           'signature_reference_id': '<ref-id>',
           'signature_reference_type': 'individual'}

    signature_reference_type is either 'individual' or 'corporate', depending on the CLA type.
    signature_reference_id needs to reflect the user or company tied to this signature.

    Returns a CLA signatures that was created.
    """
    return cla.controllers.signature.create_signature(signature_project_id,
                                                      signature_reference_id,
                                                      signature_reference_type,
                                                      signature_type=signature_type,
                                                      signature_user_ccla_company_id=signature_user_ccla_company_id,
                                                      signature_signed=signature_signed,
                                                      signature_approved=signature_approved,
                                                      signature_return_url=signature_return_url,
                                                      signature_sign_url=signature_sign_url)


@hug.put('/signature', versions=1,
         examples=" - {'signature_id': '01620259-d202-4350-8264-ef42a861922d', \
                       'signature_type': 'cla', 'signature_signed': true}")
def put_signature(auth_user: check_auth,  # pylint: disable=too-many-arguments
                  signature_id: hug.types.uuid,
                  signature_project_id=None,
                  signature_reference_id=None,
                  signature_reference_type=None,
                  signature_type=None,
                  signature_signed=None,
                  signature_approved=None,
                  signature_return_url=None,
                  signature_sign_url=None,
                  domain_whitelist=None,
                  email_whitelist=None,
                  github_whitelist=None):
    """
    PUT: /signature

    DATA: {'signature_id': '<signature-id>',
           'signature_type': 'cla', 'signature_signed': true}

    Supports all the fields as the POST equivalent.

    Returns the CLA signature that was just updated.
    """
    return cla.controllers.signature.update_signature(
        signature_id,
        signature_project_id=signature_project_id,
        signature_reference_id=signature_reference_id,
        signature_reference_type=signature_reference_type,
        signature_type=signature_type,
        signature_signed=signature_signed,
        signature_approved=signature_approved,
        signature_return_url=signature_return_url,
        signature_sign_url=signature_sign_url,
        domain_whitelist=domain_whitelist,
        email_whitelist=email_whitelist,
        github_whitelist=github_whitelist)


@hug.delete('/signature/{signature_id}', versions=1)
def delete_signature(auth_user: check_auth, signature_id: hug.types.uuid):
    """
    DELETE: /signature/{signature_id}

    Deletes the specified signature.
    """
    # staff_verify(user)
    return cla.controllers.signature.delete_signature(signature_id)


@hug.get('/signatures/user/{user_id}', versions=1)
def get_signatures_user(auth_user: check_auth, user_id: hug.types.uuid):
    """
    GET: /signatures/user/{user_id}

    Get all signatures for user specified.
    """
    return cla.controllers.signature.get_user_signatures(user_id)


@hug.get('/signatures/user/{user_id}/project/{project_id}', versions=1)
def get_signatures_user_project(auth_user: check_auth, user_id: hug.types.uuid, project_id: hug.types.uuid):
    """
    GET: /signatures/user/{user_id}/project/{project_id}

    Get all signatures for user, filtered by project_id specified.
    """
    return cla.controllers.signature.get_user_project_signatures(user_id, project_id)


@hug.get('/signatures/user/{user_id}/project/{project_id}/type/{signature_type}', versions=1)
def get_signatures_user_project(auth_user: check_auth,
                                user_id: hug.types.uuid,
                                project_id: hug.types.uuid,
                                signature_type: hug.types.one_of(['individual', 'employee'])):
    """
    GET: /signatures/user/{user_id}/project/{project_id}/type/[individual|corporate|employee]

    Get all signatures for user, filtered by project_id and signature type specified.
    """
    return cla.controllers.signature.get_user_project_signatures(user_id, project_id, signature_type)


@hug.get('/signatures/company/{company_id}', versions=1)
def get_signatures_company(auth_user: check_auth, company_id: hug.types.uuid):
    """
    GET: /signatures/company/{company_id}

    Get all signatures for company specified.
    """
    return cla.controllers.signature.get_company_signatures_by_acl(auth_user.username, company_id)


@hug.get('/signatures/project/{project_id}', versions=1)
def get_signatures_project(auth_user: check_auth, project_id: hug.types.uuid):
    """
    GET: /signatures/project/{project_id}

    Get all signatures for project specified.
    """
    return cla.controllers.signature.get_project_signatures(project_id)


@hug.get('/signatures/company/{company_id}/project/{project_id}', versions=1)
def get_signatures_project_company(company_id: hug.types.uuid, project_id: hug.types.uuid):
    """
     GET: /signatures/company/{company_id}/project/{project_id}

     Get all signatures for project specified and a company specified
     """
    return cla.controllers.signature.get_project_company_signatures(company_id, project_id)


@hug.get('/signatures/company/{company_id}/project/{project_id}/employee', versions=1)
def get_project_employee_signatures(company_id: hug.types.uuid, project_id: hug.types.uuid):
    """
     GET: /signatures/company/{company_id}/project/{project_id}

     Get all employee signatures for project specified and a company specified
     """
    return cla.controllers.signature.get_project_employee_signatures(company_id, project_id)


@hug.get('/signature/{signature_id}/manager', versions=1)
def get_cla_managers(auth_user: check_auth, signature_id: hug.types.uuid):
    """
    GET: /project/{project_id}/managers

    Returns the CLA Managers from a CCLA's signature ACL.
    """
    return cla.controllers.signature.get_cla_managers(auth_user.username, signature_id)


@hug.post('/signature/{signature_id}/manager', versions=1)
def add_cla_manager(auth_user: check_auth,
                    signature_id: hug.types.uuid,
                    lfid: hug.types.text):
    """
    POST: /project/{project_id}/manager

    Adds CLA Manager to a CCLA's signature ACL and returns the new list of CLA managers.
    """
    return cla.controllers.signature.add_cla_manager(auth_user, signature_id, lfid)


@hug.delete('/signature/{signature_id}/manager/{lfid}', versions=1)
def remove_cla_manager(auth_user: check_auth,
                       signature_id: hug.types.uuid,
                       lfid: hug.types.text):
    """
    DELETE: /signature/{signature_id}/manager/{lfid}

    Removes a CLA Manager from a CCLA's signature ACL and returns the modified list of CLA Managers. 
    """
    return cla.controllers.signature.remove_cla_manager(auth_user.username, signature_id, lfid)


#
# Repository Routes.
#
# @hug.get('/repository', versions=1)
# def get_repositories(auth_user: check_auth):
#     """
#     GET: /repository

#     Returns all CLA repositories.
#     """
#     # staff_verify(user)
#     return cla.controllers.repository.get_repositories()


@hug.get('/repository/{repository_id}', versions=1)
def get_repository(auth_user: check_auth, repository_id: hug.types.text):
    """
    GET: /repository/{repository_id}

    Returns the CLA repository requested by UUID.
    """
    return cla.controllers.repository.get_repository(repository_id)


@hug.post('/repository', versions=1,
          examples=" - {'repository_project_id': '<project-id>', \
                        'repository_external_id': 'repo1', \
                        'repository_name': 'Repo Name', \
                        'repository_organization_name': 'Organization Name', \
                        'repository_type': 'github', \
                        'repository_url': 'http://url-to-repo.com'}")
def post_repository(auth_user: check_auth,  # pylint: disable=too-many-arguments
                    repository_project_id: hug.types.uuid,
                    repository_name: hug.types.text,
                    repository_organization_name: hug.types.text,
                    repository_type: hug.types.one_of(get_supported_repository_providers().keys()),
                    repository_url: cla.hug_types.url,
                    repository_external_id=None):
    """
    POST: /repository

    DATA: {'repository_project_id': '<project-id>',
           'repository_external_id': 'repo1',
           'repository_name': 'Repo Name',
           'repository_organization_name': 'Organization Name',
           'repository_type': 'github',
           'repository_url': 'http://url-to-repo.com'}

    repository_external_id is the ID of the repository given by the repository service provider.
    It is used to redirect the user back to the appropriate location once signing is complete.

    Returns the CLA repository that was just created.
    """
    return cla.controllers.repository.create_repository(auth_user,
                                                        repository_project_id,
                                                        repository_name,
                                                        repository_organization_name,
                                                        repository_type,
                                                        repository_url,
                                                        repository_external_id)


@hug.put('/repository', versions=1,
         examples=" - {'repository_id': '<repo-id>', \
                       'repository_id': 'http://new-url-to-repository.com'}")
def put_repository(auth_user: check_auth,  # pylint: disable=too-many-arguments
                   repository_id: hug.types.text,
                   repository_project_id=None,
                   repository_name=None,
                   repository_type=None,
                   repository_url=None,
                   repository_external_id=None):
    """
    PUT: /repository

    DATA: {'repository_id': '<repo-id>',
           'repository_url': 'http://new-url-to-repository.com'}

    Returns the CLA repository that was just updated.
    """
    return cla.controllers.repository.update_repository(
        repository_id,
        repository_project_id=repository_project_id,
        repository_name=repository_name,
        repository_type=repository_type,
        repository_url=repository_url,
        repository_external_id=repository_external_id)


@hug.delete('/repository/{repository_id}', versions=1)
def delete_repository(auth_user: check_auth, repository_id: hug.types.text):
    """
    DELETE: /repository/{repository_id}

    Deletes the specified repository.
    """
    # staff_verify(user)
    return cla.controllers.repository.delete_repository(repository_id)


# #
# # Company Routes.
# #
@hug.get('/company', versions=1)
def get_companies(auth_user: check_auth):
    """
    GET: /company

    Returns all CLA companies associated with user.
    """
    cla.controllers.user.get_or_create_user(auth_user)  # Find or Create user -- For first login
    return cla.controllers.company.get_companies_by_user(auth_user.username)


@hug.get('/company', versions=2)
def get_all_companies():
    """
    GET: /company

    Returns all CLA companies.
    """
    return cla.controllers.company.get_companies()


@hug.get('/company/{company_id}', versions=2)
def get_company(company_id: hug.types.text):
    """
    GET: /company/{company_id}

    Returns the CLA company requested by UUID.
    """
    return cla.controllers.company.get_company(company_id)


@hug.get('/company/{company_id}/project/unsigned', versions=1)
def get_unsigned_projects_for_company(company_id: hug.types.text):
    """
    GET: /company/{company_id}/project/unsigned

    Returns a list of projects that the company has not signed CCLAs for. 
    """
    return cla.controllers.project.get_unsigned_projects_for_company(company_id)


@hug.post('/company', versions=1,
          examples=" - {'company_name': 'Company Name', \
                        'company_manager_id': 'user-id'}")
def post_company(response,
                 auth_user: check_auth,
                 company_name: hug.types.text,
                 company_manager_user_name=None,
                 company_manager_user_email=None,
                 company_manager_id=None):
    """
    POST: /company

    DATA: {'company_name': 'Org Name',
           'company_manager_id': <user-id>}

    Returns the CLA company that was just created.
    """

    create_resp = cla.controllers.company.create_company(
        auth_user,
        company_name=company_name,
        company_manager_id=company_manager_id,
        company_manager_user_name=company_manager_user_name,
        company_manager_user_email=company_manager_user_email)

    response.status = create_resp.get("status_code")

    return create_resp.get("data")


@hug.put('/company', versions=1,
         examples=" - {'company_id': '<company-id>', \
                       'company_name': 'New Company Name'}")
def put_company(auth_user: check_auth,  # pylint: disable=too-many-arguments
                company_id: hug.types.uuid,
                company_name=None,
                company_manager_id=None):
    """
    PUT: /company

    DATA: {'company_id': '<company-id>',
           'company_name': 'New Company Name'}

    Returns the CLA company that was just updated.
    """

    return cla.controllers.company.update_company(
        company_id,
        company_name=company_name,
        company_manager_id=company_manager_id,
        username=auth_user.username)


@hug.delete('/company/{company_id}', versions=1)
def delete_company(auth_user: check_auth, company_id: hug.types.text):
    """
    DELETE: /company/{company_id}

    Deletes the specified company.
    """
    # staff_verify(user)
    return cla.controllers.company.delete_company(company_id, username=auth_user.username)


@hug.put('/company/{company_id}/import/whitelist/csv', versions=1)
def put_company_whitelist_csv(body, auth_user: check_auth, company_id: hug.types.uuid):
    """
    PUT: /company/{company_id}/import/whitelist/csv

    Imports a CSV file of whitelisted user emails.
    Expects the first column to have a header in the first row and contain email addresses.
    """
    # staff_verify(user) or company_manager_verify(user, company_id)
    content = body.read().decode()
    return cla.controllers.company.update_company_whitelist_csv(content, company_id, username=auth_user.username)


@hug.get('/companies/{manager_id}', version=1)
def get_manager_companies(manager_id: hug.types.uuid):
    """
    GET: /companies/{manager_id}

    Returns a list of companies a manager is associated with
    """
    return cla.controllers.company.get_manager_companies(manager_id)


# #
# # Project Routes.
# #
@hug.get('/project', versions=1)
def get_projects(auth_user: check_auth):
    """
    GET: /project

    Returns all CLA projects.
    """
    # staff_verify(user)
    projects = cla.controllers.project.get_projects()
    # For public endpoint, don't show the project_external_id.
    for project in projects:
        if 'project_external_id' in project:
            del project['project_external_id']
    return projects


@hug.get('/project/{project_id}', versions=2)
def get_project(project_id: hug.types.uuid):
    """
    GET: /project/{project_id}

    Returns the CLA project requested by ID.
    """
    project = cla.controllers.project.get_project(project_id)
    # For public endpoint, don't show the project_external_id.
    if 'project_external_id' in project:
        del project['project_external_id']
    return project


@hug.get('/project/{project_id}/manager', versions=1)
def get_project_managers(auth_user: check_auth, project_id: hug.types.uuid):
    """
    GET: /project/{project_id}/managers
    Returns the CLA project managers.
    """
    return cla.controllers.project.get_project_managers(auth_user.username, project_id)


@hug.post('/project/{project_id}/manager', versions=1)
def add_project_manager(auth_user: check_auth,
                        project_id: hug.types.text,
                        lfid: hug.types.text):
    """
    POST: /project/{project_id}/manager
    Returns the new list of project managers
    """
    return cla.controllers.project.add_project_manager(auth_user.username, project_id, lfid)


@hug.delete('/project/{project_id}/manager/{lfid}', versions=1)
def remove_project_manager(auth_user: check_auth,
                           project_id: hug.types.text,
                           lfid: hug.types.text):
    """
    DELETE: /project/{project_id}/project/{lfid}
    Returns a success message if it was deleted
    """
    return cla.controllers.project.remove_project_manager(auth_user.username, project_id, lfid)


@hug.get('/project/external/{project_external_id}', version=1)
def get_external_project(auth_user: check_auth, project_external_id: hug.types.text):
    """
    GET: /project/external/{project_external_id}

    Returns the list of CLA projects marching the requested external ID.
    """
    return cla.controllers.project.get_projects_by_external_id(project_external_id, auth_user.username)


@hug.post('/project', versions=1,
          examples=" - {'project_name': 'Project Name'}")
def post_project(auth_user: check_auth, project_external_id: hug.types.text, project_name: hug.types.text,
                 project_icla_enabled: hug.types.boolean, project_ccla_enabled: hug.types.boolean,
                 project_ccla_requires_icla_signature: hug.types.boolean):
    """
    POST: /project

    DATA: {'project_external_id': '<proj-external-id>', 'project_name': 'Project Name',
           'project_icla_enabled': True, 'project_ccla_enabled': True,
           'project_ccla_requires_icla_signature': True}

    Returns the CLA project that was just created.
    """
    # staff_verify(user) or pm_verify_external_id(user, project_external_id)

    return cla.controllers.project.create_project(project_external_id, project_name,
                                                  project_icla_enabled, project_ccla_enabled,
                                                  project_ccla_requires_icla_signature,
                                                  auth_user.username)


@hug.put('/project', versions=1,
         examples=" - {'project_id': '<proj-id>', \
                       'project_name': 'New Project Name'}")
def put_project(auth_user: check_auth, project_id: hug.types.uuid, project_name=None,
                project_icla_enabled=None, project_ccla_enabled=None,
                project_ccla_requires_icla_signature=None):
    """
    PUT: /project

    DATA: {'project_id': '<project-id>',
           'project_name': 'New Project Name'}

    Returns the CLA project that was just updated.
    """
    # staff_verify(user) or pm_verify(user, project_id)
    return cla.controllers.project.update_project(project_id, project_name=project_name,
                                                  project_icla_enabled=project_icla_enabled,
                                                  project_ccla_enabled=project_ccla_enabled,
                                                  project_ccla_requires_icla_signature=project_ccla_requires_icla_signature,
                                                  username=auth_user.username)


@hug.delete('/project/{project_id}', versions=1)
def delete_project(auth_user: check_auth, project_id: hug.types.uuid):
    """
    DELETE: /project/{project_id}

    Deletes the specified project.
    """
    # staff_verify(user)
    return cla.controllers.project.delete_project(project_id, username=auth_user.username)


@hug.get('/project/{project_id}/repositories', versions=1)
def get_project_repositories(auth_user: check_auth, project_id: hug.types.uuid):
    """
    GET: /project/{project_id}/repositories

    Gets the specified project's repositories.
    """
    return cla.controllers.project.get_project_repositories(auth_user, project_id)


@hug.get('/project/{project_id}/repositories_group_by_organization', versions=1)
def get_project_repositories_group_by_organization(auth_user: check_auth, project_id: hug.types.uuid):
    """
    GET: /project/{project_id}/repositories_by_org

    Gets the specified project's repositories. grouped by organization name
    """
    return cla.controllers.project.get_project_repositories_group_by_organization(auth_user, project_id)


@hug.get('/project/{project_id}/configuration_orgs_and_repos', versions=1)
def get_project_configuration_orgs_and_repos(auth_user: check_auth, project_id: hug.types.uuid):
    """
    GET: /project/{project_id}/configuration_orgs_and_repos
    
    Gets the repositories from github api
    Gets all repositories for from an sfdc project ID
    """
    return cla.controllers.project.get_project_configuration_orgs_and_repos(auth_user, project_id)


@hug.get('/project/{project_id}/document/{document_type}', versions=2)
def get_project_document(project_id: hug.types.uuid,
                         document_type: hug.types.one_of(['individual', 'corporate'])):
    """
    GET: /project/{project_id}/document/{document_type}

    Fetch a project's signature document.
    """
    return cla.controllers.project.get_project_document(project_id, document_type)


@hug.get('/project/{project_id}/document/{document_type}/pdf', version=2)
def get_project_document_raw(response, auth_user: check_auth, project_id: hug.types.uuid,
                             document_type: hug.types.one_of(['individual', 'corporate'])):
    """
    GET: /project/{project_id}/document/{document_type}/pdf

    Returns the PDF document matching the latest individual or corporate contract for that project.
    """
    response.set_header('Content-Type', 'application/pdf')
    return cla.controllers.project.get_project_document_raw(project_id, document_type)


@hug.get('/project/{project_id}/document/{document_type}/pdf/{document_major_version}/{document_minor_version}',
         version=1)
def get_project_document_matching_version(response, auth_user: check_auth, project_id: hug.types.uuid,
                                          document_type: hug.types.one_of(['individual', 'corporate']),
                                          document_major_version: hug.types.number,
                                          document_minor_version: hug.types.number):
    """
    GET: /project/{project_id}/document/{document_type}/pdf/{document_major_version}/{document_minor_version}

    Returns the PDF document version matching the individual or corporate contract for that project.
    """
    response.set_header('Content-Type', 'application/pdf')
    return cla.controllers.project.get_project_document_raw(project_id, document_type,
                                                            document_major_version=document_major_version,
                                                            document_minor_version=document_minor_version)


@hug.get('/project/{project_id}/companies', versions=2)
def get_project_companies(project_id: hug.types.uuid):
    """
    GET: /project/{project_id}/companies
s
    Check if project exists and retrieves all companies
    """
    return cla.controllers.project.get_project_companies(project_id)


@hug.post('/project/{project_id}/document/{document_type}', versions=1,
          examples=" - {'document_name': 'doc_name.pdf', \
                        'document_content_type': 'url+pdf', \
                        'document_content': 'http://url.com/doc.pdf', \
                        'new_major_version': true}")
def post_project_document(auth_user: check_auth,
                          project_id: hug.types.uuid,
                          document_type: hug.types.one_of(['individual', 'corporate']),
                          document_name: hug.types.text,
                          document_content_type: hug.types.one_of(get_supported_document_content_types()),
                          document_content: hug.types.text,
                          document_preamble=None,
                          document_legal_entity_name=None,
                          new_major_version=None):
    """
    POST: /project/{project_id}/document/{document_type}

    DATA: {'document_name': 'doc_name.pdf',
           'document_content_type': 'url+pdf',
           'document_content': 'http://url.com/doc.pdf',
           'document_preamble': 'Preamble here',
           'document_legal_entity_name': 'Legal entity name',
           'new_major_version': false}

    Creates a new CLA document for a specified project.

    Will create a new revision of the individual or corporate document. if new_major_version is set,
    the document will have a new major version and this will force users to re-sign.

    If document_content_type starts with 'storage+', the document_content is assumed to be base64
    encoded binary data that will be saved in the CLA system's configured storage service.
    """
    # staff_verify(user) or pm_verify(user, project_id)
    return cla.controllers.project.post_project_document(
        project_id=project_id,
        document_type=document_type,
        document_name=document_name,
        document_content_type=document_content_type,
        document_content=document_content,
        document_preamble=document_preamble,
        document_legal_entity_name=document_legal_entity_name,
        new_major_version=new_major_version,
        username=auth_user.username)


@hug.post('/project/{project_id}/document/template/{document_type}', versions=1,
          examples=" - {'document_name': 'doc_name.pdf', \
                        'document_preamble': 'Preamble here', \
                        'document_legal_entity_name': 'Legal entity name', \
                        'template_name': 'CNCFTemplate', \
                        'new_major_version': true}")
def post_project_document_template(auth_user: check_auth,
                                   project_id: hug.types.uuid,
                                   document_type: hug.types.one_of(['individual', 'corporate']),
                                   document_name: hug.types.text,
                                   document_preamble: hug.types.text,
                                   document_legal_entity_name: hug.types.text,
                                   template_name: hug.types.one_of([
                                       'CNCFTemplate',
                                       'OpenBMCTemplate',
                                       'TungstenFabricTemplate',
                                       'OpenColorIOTemplate',
                                       'OpenVDBTemplate',
                                       'ONAPTemplate',
                                       'TektonTemplate'
                                   ]),
                                   new_major_version=None):
    """
    POST: /project/{project_id}/document/template/{document_type}

#     DATA: {'document_name': 'doc_name.pdf',
#            'document_preamble': 'Preamble here',
#            'document_legal_entity_name': 'Legal entity name',
#            'template_name': 'CNCFTemplate',
#            'new_major_version': false}

#     Creates a new CLA document from a template for a specified project.

#     Will create a new revision of the individual or corporate document. if new_major_version is set,
#     the document will have a new major version and this will force users to re-sign.

#     The document_content_type is assumed to be 'storage+pdf', which means the document content will
#     be saved in the CLA system's configured storage service.
#     """
    # staff_verify(user) or pm_verify(user, project_id)
    return cla.controllers.project.post_project_document_template(
        project_id=project_id,
        document_type=document_type,
        document_name=document_name,
        document_preamble=document_preamble,
        document_legal_entity_name=document_legal_entity_name,
        template_name=template_name,
        new_major_version=new_major_version,
        username=auth_user.username)


@hug.delete('/project/{project_id}/document/{document_type}/{major_version}/{minor_version}', versions=1)
def delete_project_document(auth_user: check_auth,
                            project_id: hug.types.uuid,
                            document_type: hug.types.one_of(['individual', 'corporate']),
                            major_version: hug.types.number,
                            minor_version: hug.types.number):
    #     """
    #     DELETE: /project/{project_id}/document/{document_type}/{revision}

    #     Delete a project's signature document by revision.
    #     """
    #     # staff_verify(user)
    return cla.controllers.project.delete_project_document(project_id,
                                                           document_type,
                                                           major_version,
                                                           minor_version,
                                                           username=auth_user.username)


# #
# # Document Signing Routes.
# #
@hug.post('/request-individual-signature', versions=2,
          examples=" - {'project_id': 'some-proj-id', \
                        'user_id': 'some-user-uuid'}")
def request_individual_signature(project_id: hug.types.uuid,
                                 user_id: hug.types.uuid,
                                 return_url_type=None,
                                 return_url=None):
    """
    POST: /request-individual-signature

    DATA: {'project_id': 'some-project-id',
           'user_id': 'some-user-id',
           'return_url_type': Gerrit/Github. Optional depending on presence of return_url
           'return_url': <optional>}

    Creates a new signature given project and user IDs. The user will be redirected to the
    return_url once signature is complete.

    Returns a dict of the format:

        {'user_id': <user_id>,
         'signature_id': <signature_id>,
         'project_id': <project_id>,
         'sign_url': <sign_url>}

    User should hit the provided URL to initiate the signing process through the
    signing service provider.
    """
    return cla.controllers.signing.request_individual_signature(project_id, user_id, return_url_type, return_url)


@hug.post('/request-corporate-signature', versions=1,
          examples=" - {'project_id': 'some-proj-id', \
                        'company_id': 'some-company-uuid'}")
def request_corporate_signature(auth_user: check_auth,
                                project_id: hug.types.uuid,
                                company_id: hug.types.uuid,
                                send_as_email=False,
                                authority_name=None,
                                authority_email=None,
                                return_url_type=None,
                                return_url=None):
    """
    POST: /request-corporate-signature

    DATA: {'project_id': 'some-project-id',
           'company_id': 'some-company-id',
           'send_as_email': 'boolean', 
           'authority_name': 'string',
           'authority_email': 'string',
           'return_url': <optional>}

    Creates a new signature given project and company IDs. The manager will be redirected to the
    return_url once signature is complete.
    TThe send_as_email flag determines whether to send the signing document because the signer
    may not necessarily be a corporate authority with signing privileges. 

    Returns a dict of the format:

        {'company_id': <user_id>,
         'signature_id': <signature_id>,
         'project_id': <project_id>,
         'sign_url': <sign_url>}

    Manager should hit the provided URL to initiate the signing process through the
    signing service provider.
    """
    # staff_verify(user) or company_manager_verify(user, company_id)
    return cla.controllers.signing.request_corporate_signature(auth_user, project_id, company_id, send_as_email,
                                                               authority_name, authority_email, return_url_type,
                                                               return_url)


@hug.post('/request-employee-signature', versions=2)
def request_employee_signature(project_id: hug.types.uuid,
                               company_id: hug.types.uuid,
                               user_id: hug.types.uuid,
                               return_url_type: hug.types.text,
                               return_url=None):
    """
    POST: /request-employee-signature

    DATA: {'project_id': <project-id>,
           'company_id': <company-id>,
           'user_id': <user-id>,
           'return_url': <optional>}

    Creates a placeholder signature object that represents an employee of a company having confirmed
    that they indeed work for company X which already has a CCLA with the project. This does not
    require a full DocuSign signature process, which means the sign/callback URLs and document
    versions may not be populated or reliable.
    """
    return cla.controllers.signing.request_employee_signature(project_id, company_id, user_id, return_url_type,
                                                              return_url)


@hug.post('/check-prepare-employee-signature', versions=2)
def check_and_prepare_employee_signature(project_id: hug.types.uuid,
                                         company_id: hug.types.uuid,
                                         user_id: hug.types.uuid):
    """
    POST: /check-employee-ccla-and-whitelist

    DATA: {'project_id': <project-id>,
           'company_id': <company-id>,
           'user_id': <user-id> 
           }

    Checks if an employee is ready to sign a CCLA for a company. 
    """
    return cla.controllers.signing.check_and_prepare_employee_signature(project_id, company_id, user_id)


@hug.post('/signed/individual/{installation_id}/{github_repository_id}/{change_request_id}', versions=2)
def post_individual_signed(body,
                           installation_id: hug.types.number,
                           github_repository_id: hug.types.number,
                           change_request_id: hug.types.number):
    """
    POST: /signed/individual/{installation_id}/{github_repository_id}/{change_request_id}

    TODO: Need to protect this endpoint somehow - at the very least ensure it's coming from
    DocuSign and the data hasn't been tampered with.

    Callback URL from signing service upon ICLA signature.
    """
    content = body.read()
    return cla.controllers.signing.post_individual_signed(content, installation_id, github_repository_id,
                                                          change_request_id)


@hug.post('/signed/gerrit/individual/{user_id}', versions=2)
def post_individual_signed_gerrit(body,
                                  user_id: hug.types.uuid):
    """
    POST: /signed/gerritindividual/{user_id}

    Callback URL from signing service upon ICLA signature for a Gerrit user.
    """
    content = body.read()
    return cla.controllers.signing.post_individual_signed_gerrit(content, user_id)


@hug.post('/signed/corporate/{project_id}/{company_id}', versions=2)
def post_corporate_signed(body,
                          project_id: hug.types.uuid,
                          company_id: hug.types.uuid):
    """
    POST: /signed/corporate/{project_id}/{company_id}

    TODO: Need to protect this endpoint somehow - at the very least ensure it's coming from
    DocuSign and the data hasn't been tampered with.

    Callback URL from signing service upon CCLA signature.
    """
    content = body.read()
    return cla.controllers.signing.post_corporate_signed(content, project_id, company_id)


@hug.get('/return-url/{signature_id}', versions=2)
def get_return_url(signature_id: hug.types.uuid, event=None):
    """
    GET: /return-url/{signature_id}

    The endpoint the user will be redirected to upon completing signature. Will utilize the
    signature's "signature_return_url" field to redirect the user to the appropriate location.

    Will also capture the signing service provider's return GET parameters, such as DocuSign's
    'event' flag that describes the redirect reason.
    """
    return cla.controllers.signing.return_url(signature_id, event)


@hug.post('/send-authority-email', versions=2)
def send_authority_email(auth_user: check_auth,
                         company_name: hug.types.text,
                         project_name: hug.types.text,
                         authority_name: hug.types.text,
                         authority_email: cla.hug_types.email):
    """
    POST: /send-authority-email 

    DATA: {
            'authority_name': John Doe,
            'authority_email': authority@example.com,
            'company_id': <company_id>
            'project_id': <project_id>
        }
    """
    return cla.controllers.signing.send_authority_email(company_name, project_name, authority_name, authority_email)


# #
# # Repository Provider Routes.
# #
@hug.get('/repository-provider/{provider}/sign/{installation_id}/{github_repository_id}/{change_request_id}',
         versions=2)
def sign_request(provider: hug.types.one_of(get_supported_repository_providers().keys()),
                 installation_id: hug.types.text,
                 github_repository_id: hug.types.text,
                 change_request_id: hug.types.text,
                 request):
    """
    GET: /repository-provider/{provider}/sign/{installation_id}/{repository_id}/{change_request_id}

    The endpoint that will initiate a CLA signature for the user.
    """
    return cla.controllers.repository_service.sign_request(provider,
                                                           installation_id,
                                                           github_repository_id,
                                                           change_request_id,
                                                           request)


<<<<<<< HEAD
@hug.get('/repository-provider/{provider}/icon.png', versions=2,
         output=hug.output_format.png_image)  # pylint: disable=no-member
def change_icon(provider: hug.types.one_of(get_supported_repository_providers().keys()),
                signed: hug.types.smart_boolean):
    """
    GET: /repository-provider/{provider}/icon.png

    TODO: This should probably be cached and web-accessible outside of the CLA.

    Returns the CLA status image for the provider requested.
    """
    return cla.controllers.repository_service.change_icon(provider, signed)


@hug.get('/repository-provider/{provider}/cla-notsigned.png', versions=2,
         output=hug.output_format.png_image)  # pylint: disable=no-member
def cla_notsigned_icon(provider: hug.types.one_of(get_supported_repository_providers().keys())):
    """
    GET: /repository-provider/{provider}/cla-notsigned.png

    TODO: This should probably be cached and web-accessible outside of the CLA.

    Returns the CLA status image for the provider requested.
    """
    return 'cla/resources/cla-notsigned.png'


@hug.get('/repository-provider/{provider}/cla-signed.png', versions=2,
         output=hug.output_format.png_image)  # pylint: disable=no-member
def cla_signed_icon(provider: hug.types.one_of(get_supported_repository_providers().keys())):
    """
    GET: /repository-provider/{provider}/icon.png

    TODO: This should probably be cached and web-accessible outside of the CLA.

    Returns the CLA status image for the provider requested.
    """
    return 'cla/resources/cla-signed.png'


=======
>>>>>>> d66c4894
@hug.get('/repository-provider/{provider}/oauth2_redirect', versions=2)
def oauth2_redirect(auth_user: check_auth,  # pylint: disable=too-many-arguments
                    provider: hug.types.one_of(get_supported_repository_providers().keys()),
                    state: hug.types.text,
                    code: hug.types.text,
                    repository_id: hug.types.text,
                    change_request_id: hug.types.text,
                    request=None):
    """
    GET: /repository-provider/{provider}/oauth2_redirect

    TODO: This has been deprecated in favor of GET:/github/installation for GitHub Apps.

    Handles the redirect from an OAuth2 provider when initiating a signature.
    """
    # staff_verify(user)
    return cla.controllers.repository_service.oauth2_redirect(provider,
                                                              state,
                                                              code,
                                                              repository_id,
                                                              change_request_id,
                                                              request)


@hug.post('/repository-provider/{provider}/activity', versions=2)
def received_activity(body,
                      provider: hug.types.one_of(get_supported_repository_providers().keys())):
    """
    POST: /repository-provider/{provider}/activity

    TODO: Need to secure this endpoint somehow - maybe use GitHub's Webhook secret option.

    Acts upon a code repository provider's activity.
    """
    return cla.controllers.repository_service.received_activity(provider,
                                                                body)


#
# GitHub Routes.
#
@hug.get('/github/organizations', versions=1)
def get_github_organizations(auth_user: check_auth):
    """
    GET: /github/organizations

    Returns all CLA Github Organizations.
    """
    return cla.controllers.github.get_organizations()


@hug.get('/github/organizations/{organization_name}', versions=1)
def get_github_organization(auth_user: check_auth, organization_name: hug.types.text):
    """
    GET: /github/organizations/{organization_name}

    Returns the CLA Github Organization requested by Name.
    """
    return cla.controllers.github.get_organization(organization_name)


@hug.get('/github/organizations/{organization_name}/repositories', versions=1)
def get_github_organization_repos(auth_user: check_auth, organization_name: hug.types.text):
    """
    GET: /github/organizations/{organization_name}/repositories

    Returns a list of Repositories selected under this organization.
    """
    return cla.controllers.github.get_organization_repositories(organization_name)


@hug.get('/sfdc/{sfid}/github/organizations', versions=1)
def get_github_organization_by_sfid(auth_user: check_auth, sfid: hug.types.text):
    """
    GET: /github/organizations/sfdc/{sfid}

    Returns a list of Github Organizations under this SFDC ID.
    """
    return cla.controllers.github.get_organization_by_sfid(auth_user, sfid)


@hug.post('/github/organizations', versions=1,
          examples=" - {'organization_sfid': '<organization-sfid>', \
                        'organization_name': 'org-name'}")
def post_github_organization(auth_user: check_auth,  # pylint: disable=too-many-arguments
                             organization_name: hug.types.text,
                             organization_sfid: hug.types.text):
    """
    POST: /github/organizations

    DATA: { 'auth_user' : AuthUser to verify user permissions
            'organization_sfid': '<sfid-id>',
            'organization_name': 'org-name'}

    Returns the CLA GitHub Organization that was just created.
    """
    return cla.controllers.github.create_organization(auth_user,
                                                      organization_name,
                                                      organization_sfid)


@hug.delete('/github/organizations/{organization_name}', versions=1)
def delete_organization(auth_user: check_auth, organization_name: hug.types.text):
    """
    DELETE: /github/organizations/{organization_name}

    Deletes the specified Github Organization.
    """
    # staff_verify(user)
    return cla.controllers.github.delete_organization(auth_user, organization_name)


@hug.get('/github/installation', versions=2)
def github_oauth2_callback(code, state, request):
    """
    GET: /github/installation

    TODO: Need to secure this endpoint - possibly with GitHub's Webhook secrets.

    GitHub will send the user to this endpoint when new OAuth2 handshake occurs.
    This needs to match the callback used when users install the app as well (below).
    """
    return cla.controllers.github.user_oauth2_callback(code, state, request)


@hug.post('/github/installation', versions=2)
def github_app_installation(body, request, response):
    """
    POST: /github/installation

    TODO: Need to secure this endpoint - possibly with GitHub's Webhook secret.

    GitHub will fire off this webhook when new installation of our CLA app occurs.
    """
    return cla.controllers.github.user_authorization_callback(body)


@hug.post('/github/activity', versions=2)
def github_app_activity(body, request, response):
    """
    POST: /github/activity

    TODO: Need to secure this endpoint with GitHub's Webhook secret.

    Acts upon any events triggered by our app installed in someone's organization.
    """
    # Verify that Webhook Signature is valid
    # valid_request = cla.controllers.github.webhook_secret_validation(request.headers.get('X-HUB-SIGNATURE'), request.stream.read())
    # cla.log.info(valid_request)
    # if valid_request:
    return cla.controllers.github.activity(body)
    # else:
    #     response.status = HTTP_403
    #     return {'status': 'Not Authorized'}


@hug.post('/github/validate', versions=1)
def github_organization_validation(body):
    """
    POST: /github/validate

    TODO: Need to secure this endpoint with GitHub's Webhook secret.
    """
    return cla.controllers.github.validate_organization(body)


@hug.get('/github/check/namespace/{namespace}', versions=1)
def github_check_namespace(namespace):
    """
    GET: /github/check/namespace/{namespace}

    Returns True if the namespace provided is a valid GitHub account.
    """
    return cla.controllers.github.check_namespace(namespace)


@hug.get('/github/get/namespace/{namespace}', versions=1)
def github_get_namespace(namespace):
    """
    GET: /github/get/namespace/{namespace}

    Returns info on the GitHub account provided.
    """
    return cla.controllers.github.get_namespace(namespace)


#
# Gerrit instance routes
#
@hug.get('/project/{project_id}/gerrits', versions=1)
def get_project_gerrit_instance(project_id: hug.types.uuid):
    """
    GET: /project/{project_id}/gerrits

    Returns all CLA Gerrit instances for this project.  
    """
    return cla.controllers.gerrit.get_gerrit_by_project_id(project_id)


@hug.get('/gerrit/{gerrit_id}', versions=2)
def get_gerrit_instance(gerrit_id: hug.types.uuid):
    """
    GET: /gerrit/gerrit_id

    Returns Gerrit instance with the given gerrit id.
    """
    return cla.controllers.gerrit.get_gerrit(gerrit_id)


@hug.post('/gerrit', versions=1)
def create_gerrit_instance(project_id: hug.types.uuid,
                           gerrit_name: hug.types.text,
                           gerrit_url: cla.hug_types.url,
                           group_id_icla=None,
                           group_id_ccla=None):
    """
    POST: /gerrit

    Creates a gerrit instance
    """
    return cla.controllers.gerrit.create_gerrit(project_id, gerrit_name, gerrit_url, group_id_icla, group_id_ccla)


@hug.delete('/gerrit/{gerrit_id}', versions=1)
def delete_gerrit_instance(gerrit_id: hug.types.uuid):
    """
    DELETE: /gerrit/{gerrit_id}

    Deletes the specified gerrit instance.
    """
    return cla.controllers.gerrit.delete_gerrit(gerrit_id)


@hug.get('/gerrit/{gerrit_id}/{contract_type}/agreementUrl.html', versions=2, output=hug.output_format.html)
def get_agreement_html(gerrit_id: hug.types.uuid, contract_type: hug.types.text):
    """
    GET: /gerrit/{gerrit_id}/{contract_type}/agreementUrl.html

    Generates an appropriate HTML file for display in the Gerrit console.
    """
    return cla.controllers.gerrit.get_agreement_html(gerrit_id, contract_type)


# The following routes are only provided for project and cla manager
# permission management, and are not to be called by the UI Consoles.
@hug.get('/project/logo/{project_sfdc_id}', versions=1)
def upload_logo(auth_user: check_auth,
                project_sfdc_id: hug.types.text):
    return cla.controllers.project_logo.create_signed_logo_url(auth_user, project_sfdc_id)


@hug.post('/project/permission', versions=1)
def add_project_permission(auth_user: check_auth,
                           username: hug.types.text,
                           project_sfdc_id: hug.types.text):
    return cla.controllers.project.add_permission(auth_user, username, project_sfdc_id)


@hug.delete('/project/permission', versions=1)
def remove_project_permission(auth_user: check_auth,
                              username: hug.types.text,
                              project_sfdc_id: hug.types.text):
    return cla.controllers.project.remove_permission(auth_user, username, project_sfdc_id)


@hug.post('/company/permission', versions=1)
def add_company_permission(auth_user: check_auth,
                           username: hug.types.text,
                           company_id: hug.types.text):
    return cla.controllers.company.add_permission(auth_user, username, company_id)


@hug.delete('/company/permission', versions=1)
def remove_company_permission(auth_user: check_auth,
                              username: hug.types.text,
                              company_id: hug.types.text):
    return cla.controllers.company.remove_permission(auth_user, username, company_id)


# Session Middleware
__hug__.http.add_middleware(get_session_middleware())
#__hug__.http.add_middleware(LogMiddleware(logger=cla.log))<|MERGE_RESOLUTION|>--- conflicted
+++ resolved
@@ -1332,50 +1332,7 @@
                                                            request)
 
 
-<<<<<<< HEAD
-@hug.get('/repository-provider/{provider}/icon.png', versions=2,
-         output=hug.output_format.png_image)  # pylint: disable=no-member
-def change_icon(provider: hug.types.one_of(get_supported_repository_providers().keys()),
-                signed: hug.types.smart_boolean):
-    """
-    GET: /repository-provider/{provider}/icon.png
-
-    TODO: This should probably be cached and web-accessible outside of the CLA.
-
-    Returns the CLA status image for the provider requested.
-    """
-    return cla.controllers.repository_service.change_icon(provider, signed)
-
-
-@hug.get('/repository-provider/{provider}/cla-notsigned.png', versions=2,
-         output=hug.output_format.png_image)  # pylint: disable=no-member
-def cla_notsigned_icon(provider: hug.types.one_of(get_supported_repository_providers().keys())):
-    """
-    GET: /repository-provider/{provider}/cla-notsigned.png
-
-    TODO: This should probably be cached and web-accessible outside of the CLA.
-
-    Returns the CLA status image for the provider requested.
-    """
-    return 'cla/resources/cla-notsigned.png'
-
-
-@hug.get('/repository-provider/{provider}/cla-signed.png', versions=2,
-         output=hug.output_format.png_image)  # pylint: disable=no-member
-def cla_signed_icon(provider: hug.types.one_of(get_supported_repository_providers().keys())):
-    """
-    GET: /repository-provider/{provider}/icon.png
-
-    TODO: This should probably be cached and web-accessible outside of the CLA.
-
-    Returns the CLA status image for the provider requested.
-    """
-    return 'cla/resources/cla-signed.png'
-
-
-=======
->>>>>>> d66c4894
-@hug.get('/repository-provider/{provider}/oauth2_redirect', versions=2)
+
 def oauth2_redirect(auth_user: check_auth,  # pylint: disable=too-many-arguments
                     provider: hug.types.one_of(get_supported_repository_providers().keys()),
                     state: hug.types.text,
