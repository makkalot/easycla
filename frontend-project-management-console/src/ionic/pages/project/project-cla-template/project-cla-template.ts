--- conflicted
+++ resolved
@@ -4,19 +4,9 @@
   NavParams,
   IonicPage, Nav, Events, AlertController
 } from "ionic-angular";
-<<<<<<< HEAD
-import { CincoService } from "../../../services/cinco.service";
-import { KeycloakService } from "../../../services/keycloak/keycloak.service";
-import { SortService } from "../../../services/sort.service";
-import { ClaService } from "../../../services/cla.service";
-import { RolesService } from "../../../services/roles.service";
-import { Restricted } from "../../../decorators/restricted";
-
-=======
 import {ClaService} from "../../../services/cla.service";
 import {Restricted} from "../../../decorators/restricted";
 import { DomSanitizer } from '@angular/platform-browser';
->>>>>>> c3100673
 @Restricted({
   roles: ["isAuthenticated", "isPmcUser"]
 })
@@ -58,17 +48,8 @@
     this.getTemplates();
   }
 
-<<<<<<< HEAD
-  getTemplates () {
-    this.claService
-      .getTemplates()
-      .subscribe(templates => {
-        this.templates = templates
-      })
-=======
   getTemplates() {
     this.claService.getTemplates().subscribe(templates => this.templates = templates);
->>>>>>> c3100673
   }
 
   ngOnInit() {
